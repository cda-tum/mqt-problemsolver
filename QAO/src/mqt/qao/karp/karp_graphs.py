"""Module for solving various Karp's NP-complete problems using quantum-inspired optimization techniques.

Contains problem definitions and solution methods for clique, clique cover, vertex cover, graph colouring, feedback vertex set, feedback edge set,
hamiltonian path, travelling salesman path, utilizing graph representations and solvers.
"""

from __future__ import annotations

import operator
import random
from functools import partial
from itertools import combinations
from pathlib import Path
from typing import TYPE_CHECKING, Any, Literal

import matplotlib.pyplot as plt
import networkx as nx
from sympy import Add, simplify

from mqt.qao.constraints import Constraints
from mqt.qao.objectivefunction import ObjectiveFunction
from mqt.qao.problem import Problem
from mqt.qao.solvers import Solver
from mqt.qao.variables import Variables

if TYPE_CHECKING:
    from collections.abc import Callable


class KarpGraphs:
    """A utility class for solving and validating NP-complete problems using quantum-inspired optimization.

    Supports problems like Clique, Vertex Cover, Graph Coloring, Hamiltonian Path, TSP, Independent Set,
    Max-Cut, and Directed Feedback Vertex/Edge Sets. Methods enable problem setup, solving, solution validation,
    and optional visualization.
    """

    @staticmethod
    def print_solution(
        problem_name: str = "",
        file_name: str = "",
        solution: str = "",
        summary: str = "",
    ) -> None:
        """Prints the formatted solution with a header and separator.

        Args:
            problem_name (str | None): The name of the problem.
            file_name (str | None): Name of the file where the solution is saved.
            solution (str | None): Solution details to print.
            summary (str | None): Summary of the solution.
        """
        start_str = problem_name + file_name
        print(start_str)
        print("=" * (len(start_str)))
        print(solution)
        print("-" * (len(start_str)))
        print(summary)

    @staticmethod
    def save_solution(
        problem_name: str = "",
        file_name: str = "",
        solution: str = "",
        summary: str = "",
        txt_outputname: str = "",
    ) -> None:
        """Saves the solution to a specified text file.

        Args:
            problem_name (str | None): The name of the problem.
            file_name (str | None): Name of the input file.
            solution (str | None): Solution details to save.
            summary (str | None): Summary of the solution.
            txt_outputname (str | None): Output file name to save solution.
        """
        start_str = problem_name + file_name
        with Path(txt_outputname).open("w", encoding="utf-8") as f:
            f.write(start_str + "\n")
            f.write("=" * (len(start_str)) + "\n")
            f.write(solution + "\n")
            f.write("-" * (len(start_str)) + "\n")
            f.write(summary + "\n")
        print(f"Solution written to {txt_outputname}")

    @staticmethod
    def clique_cover(
        input_data: str | nx.Graph,
        num_colors: int,
        a: float = 1,
        b: float = 1,
        solve: bool = False,
        solver_method: Callable[..., Any] | None = None,
        read_solution: Literal["print", "file"] | None = None,
        solver_params: dict[str, Any] | None = None,
        txt_outputname: str | None = None,
        visualize: bool = False,
    ) -> Problem | list[tuple[int, int]]:
        """Solves the clique cover problem for a given graph and number of colors.

        Args:
            input_data (str | nx.Graph): Input data as file path or NetworkX graph.
            num_colors (int): Number of colors.
            a (float): Penalty parameter for constraints. Default is 1.
            b (float): Penalty parameter for constraints. Default is 1.
            solve (bool): Whether to solve the problem or return a setup. Default is False.
            solver_method (Callable | None): Optional solver method.
            read_solution (Literal["print", "file"] | None): Output format for the solution.
            solver_params (dict | None): Additional parameters for the solver.
            txt_outputname (str | None): File name for text output.
            visualize (bool): Whether to visualize the result graph. Default is False.
        """
        if (
            any([solver_method is not None, read_solution is not None, solver_params is not None, visualize])
            and not solve
        ):
            msg = "'solve' must be True if 'solver_method', 'read_solution', 'solver_params', or 'visualize' are provided."
            raise ValueError(msg)

        if isinstance(input_data, str):
            filename = input_data
            try:
                with Path(filename).open(encoding="utf-8") as file:
                    lines = file.readlines()
            except FileNotFoundError as err:
                print(f"Error: File {input_data} not found.")
<<<<<<< HEAD
                msg = "Error: File not found."
                raise FileNotFoundError(msg) from err
=======
                msg = f"Error: File {input_data} not found."
                raise FileNotFoundError(msg)
>>>>>>> 44679ef2

            _, num_edges = map(int, lines[0].strip().split())
            edges = []
            unique_vertices = set()

            for i in range(1, num_edges + 1):
                u, v = map(int, lines[i].strip().split())
                edges.append((u, v))
                unique_vertices.update([u, v])

        elif isinstance(input_data, nx.Graph):
            filename = ""
            graph = input_data
            graph.number_of_nodes()
            edges = list(graph.edges())
            unique_vertices = set(graph.nodes())

        unique_vertices = sorted(unique_vertices)

        degree = dict.fromkeys(unique_vertices, 0)
        for u, v in edges:
            degree[u] += 1
            degree[v] += 1

        max_degree = max(degree.values())
        a = (max_degree + 2) * b

        problem = Problem()
        variables = Variables()
        constraints = Constraints()
        objective_function = ObjectiveFunction()

        x_vars = {
            (v, i): variables.add_binary_variable(f"x_{v}_{i}")
            for v in unique_vertices
            for i in range(1, num_colors + 1)
        }

        ha_terms = []

        for v in unique_vertices:
            sum_x_v = Add(*[x_vars[v, i] for i in range(1, num_colors + 1)])
            ha_terms.append(a * (1 - sum_x_v) ** 2)

        hb_terms = []
        for i in range(1, num_colors + 1):
            sum_edges_1 = 0.5 * (-1 + Add(*[x_vars[v, i] for v in unique_vertices]))
            sum_edges_2 = Add(*[x_vars[v, i] for v in unique_vertices])
            sum_edges_exist = Add(*[x_vars[u, i] * x_vars[v, i] for u, v in edges])
            hb_terms.append(b * (sum_edges_1 * sum_edges_2 - sum_edges_exist))

        ha = simplify(Add(*ha_terms))
        hb = simplify(Add(*hb_terms))

        h = ha + hb

        objective_function.add_objective_function(h)
        problem.create_problem(variables, constraints, objective_function)

        if not solve:
            return problem
        solver = Solver()
        if solver_method is None:
            solver_method = solver.solve_simulated_annealing
        if solver_params is not None:
            solver_method = partial(solver_method, **solver_params)

        txt_outputname = f"Clique-cover with {num_colors} colors: "

        solution = solver_method(problem)
        set_variables = {k: v for k, v in solution.best_solution.items() if k.startswith("x_")}

        solution_output = []
        for var, value in set_variables.items():
            if value == 1.0:
                parts = var.split("_")
                solution_output.append((int(parts[1]), int(parts[2])))

        result_string = "\n".join([f"Vertex:{v} Color:{c}" for v, c in solution_output])

        if visualize:
            graph = nx.Graph()
            graph.add_nodes_from(unique_vertices)
            graph.add_edges_from(edges)

            distinct_colors = {color_index for _, color_index in solution_output}
            max_color_index = max(distinct_colors)

            random_colors = {}
            for color_index in range(1, max_color_index + 1):
                random_colors[color_index] = random.choice([
                    "red",
                    "blue",
                    "green",
                    "yellow",
                    "purple",
                    "cyan",
                    "magenta",
                    "orange",
                    "brown",
                    "pink",
                    "lime",
                    "teal",
                    "lavender",
                    "maroon",
                    "navy",
                ])

            node_colors = []
            for vertex_index in unique_vertices:
                assigned_color = None
                for node, color_index in solution_output:
                    if node == vertex_index:
                        assigned_color = random_colors[color_index]
                        break
                node_colors.append(assigned_color)

            pos = nx.spring_layout(graph)
            nx.draw(graph, pos, node_color=node_colors, with_labels=True)

            plt.title(f"Clique Cover with {num_colors} colors")
            plt.show()

        if read_solution == "print":
            KarpGraphs.print_solution(
                txt_outputname,
                filename,
                result_string,
                KarpGraphs.convert_dict_to_string(KarpGraphs.check_clique_cover_solution(input_data, solution_output)),
            )
        elif read_solution == "file":
            output_filename = (
                filename.replace(".txt", "") + "_clique_cover_solution.txt"
                if isinstance(input_data, str)
                else "clique_cover_solution.txt"
            )
            KarpGraphs.save_solution(
                txt_outputname,
                filename,
                result_string,
                summary=KarpGraphs.convert_dict_to_string(
                    KarpGraphs.check_clique_cover_solution(input_data, solution_output)
                ),
                txt_outputname=output_filename,
            )

        return solution_output

    @staticmethod
    def check_clique_cover_solution(
        graph: nx.Graph, cover: list[tuple[int, int]]
    ) -> dict[str, bool | dict[str, list | dict[int, list[tuple[int, int]]]]]:
        """Validates the solution for the clique cover problem.

        Args:
            graph (nx.Graph): Input graph.
            cover (list[tuple[int, int]]): Solution with vertices and assigned colors.

        Returns:
            dict: Validation status with any errors found.
        """
        errors = {"Missing Nodes": [], "Invalid Cliques": {}}

        color_dict = dict(cover)

        for node in graph.nodes:
            if node not in color_dict:
                errors["Missing Nodes"].append(node)

        cliques = {}
        for node, color in color_dict.items():
            if color not in cliques:
                cliques[color] = set()
            cliques[color].add(node)

        for color, clique in cliques.items():
            invalid_pairs = [
                (node1, node2)
                for node1 in clique
                for node2 in clique
                if node1 != node2 and not graph.has_edge(node1, node2)
            ]
            if invalid_pairs:
                errors["Invalid Cliques"][color] = invalid_pairs

        if any(errors.values()):
            return {"Valid Solution": False, "Errors": errors}

        return {"Valid Solution": True}

    @staticmethod
    def graph_coloring(
        input_data: str | nx.Graph,
        num_colors: int,
        a: float = 1,
        solve: bool = False,
        solver_method: Callable[..., Any] | None = None,
        read_solution: Literal["print", "file"] | None = None,
        solver_params: dict[str, Any] | None = None,
        txt_outputname: str | None = None,
        visualize: bool = False,
    ) -> Problem | list[tuple[int, int]]:
        """Solves the graph coloring problem for a given graph and number of colors.

        Args:
            input_data (str | nx.Graph): Input data as file path or NetworkX graph.
            num_colors (int): Number of colors.
            a (float): Penalty parameter for constraints. Default is 1.
            solve (bool): Whether to solve the problem or return a setup. Default is False.
            solver_method (Callable | None): Optional solver method.
            read_solution (Literal["print", "file"] | None): Output format for the solution.
            solver_params (dict | None): Additional parameters for the solver.
            txt_outputname (str | None): File name for text output.
            visualize (bool): Whether to visualize the result graph. Default is False.
        """
        if (
            any([solver_method is not None, read_solution is not None, solver_params is not None, visualize])
            and not solve
        ):
            msg = "'solve' must be True if 'solver_method', 'read_solution', 'solver_params', or 'visualize' are provided  ."
            raise ValueError(msg)

        if isinstance(input_data, str):
            filename = input_data
            try:
                with Path(filename).open(encoding="utf-8") as file:
                    lines = file.readlines()
            except FileNotFoundError as err:
                print(f"Error: File {input_data} not found.")
                msg = f"Error: File {input_data} not found."
<<<<<<< HEAD
                raise FileNotFoundError(msg) from err
=======
                raise FileNotFoundError(msg)
>>>>>>> 44679ef2

            _, num_edges = map(int, lines[0].strip().split())
            edges = []
            unique_vertices = set()

            for i in range(1, num_edges + 1):
                u, v = map(int, lines[i].strip().split())
                edges.append((u, v))
                unique_vertices.update([u, v])

        elif isinstance(input_data, nx.Graph):
            filename = ""
            graph = input_data
            graph.number_of_nodes()
            edges = list(graph.edges())
            unique_vertices = set(graph.nodes())

        unique_vertices = sorted(unique_vertices)
        {vertex: idx for idx, vertex in enumerate(unique_vertices, 1)}

        problem = Problem()
        variables = Variables()
        constraints = Constraints()
        objective_function = ObjectiveFunction()

        x_vars = {
            (v, i): variables.add_binary_variable(f"x_{v}_{i}")
            for v in unique_vertices
            for i in range(1, num_colors + 1)
        }

        ha_terms = []

        for v in unique_vertices:
            sum_x_v_i = Add(*[x_vars[v, i] for i in range(1, num_colors + 1)])
            term1 = a * (1 - sum_x_v_i) ** 2
            ha_terms.append(term1)

        for u, v in edges:
            for i in range(1, num_colors + 1):
                term2 = a * x_vars[u, i] * x_vars[v, i]
                ha_terms.append(term2)

        ha = simplify(Add(*ha_terms))

        objective_function.add_objective_function(ha)
        problem.create_problem(variables, constraints, objective_function)

        if not solve:
            return problem
        solver = Solver()
        if solver_method is None:
            solver_method = solver.solve_simulated_annealing
        if solver_params is not None:
            solver_method = partial(solver_method, **solver_params)

        txt_outputname = f"{num_colors}-colored Graph: "

        solution = solver_method(problem)
        set_variables = {k: v for k, v in solution.best_solution.items() if k.startswith("x_")}

        solution_output = []
        for var, value in set_variables.items():
            if value == 1.0:
                parts = var.split("_")
                solution_output.append((int(parts[1]), int(parts[2])))

        result_string = "\n".join([f"Vertex:{v} Color:{c}" for v, c in solution_output])

        if visualize:
            graph = nx.Graph()
            graph.add_nodes_from(unique_vertices)
            graph.add_edges_from(edges)

            distinct_colors = {color_index for _, color_index in solution_output}
            max_color_index = max(distinct_colors)

            available_colors = [
                "red",
                "blue",
                "green",
                "yellow",
                "purple",
                "cyan",
                "magenta",
                "orange",
                "brown",
                "pink",
                "lime",
                "teal",
                "lavender",
                "maroon",
                "navy",
            ]

            random_colors = {}
            for color_index in range(1, max_color_index + 1):
                chosen_color = random.choice(available_colors)
                random_colors[color_index] = chosen_color
                available_colors.remove(chosen_color)

            node_colors = []
            for vertex_index in unique_vertices:
                assigned_color = None
                for node, color_index in solution_output:
                    if node == vertex_index:
                        assigned_color = random_colors[color_index]
                        break
                node_colors.append(assigned_color)

            pos = nx.spring_layout(graph)
            nx.draw(graph, pos, node_color=node_colors, with_labels=True)

            plt.title(f"Graph Coloring with {num_colors} colors")
            plt.show()

        if read_solution == "print":
            KarpGraphs.print_solution(
                txt_outputname,
                filename,
                result_string,
                KarpGraphs.convert_dict_to_string(
                    KarpGraphs.check_graph_coloring_solution(input_data, solution_output)
                ),
            )
        elif read_solution == "file":
            output_filename = (
                filename.replace(".txt", "") + "_graph_coloring_solution.txt"
                if isinstance(input_data, str)
                else "graph_coloring_solution.txt"
            )
            KarpGraphs.save_solution(
                txt_outputname,
                filename,
                result_string,
                summary=KarpGraphs.convert_dict_to_string(
                    KarpGraphs.check_graph_coloring_solution(input_data, solution_output)
                ),
                txt_outputname=output_filename,
            )

        return solution_output

    @staticmethod
    def check_graph_coloring_solution(
        graph: nx.Graph, coloring: list[tuple[int, int]]
    ) -> dict[str, bool | dict[str, list]]:
        """Validates the solution for the graph coloring problem.

        Args:
            graph (nx.Graph): Input graph.
            coloring (list[tuple[int, int]]): Solution with vertices and assigned colors.

        Returns:
            dict: Validation status with any errors found.
        """
        errors = {"Missing Nodes": [], "Conflicting Edges": []}

        color_dict = dict(coloring)

        for node in graph.nodes:
            if node not in color_dict:
                errors["Missing Nodes"].append(node)

        for node1, node2 in graph.edges:
            if color_dict.get(node1) == color_dict.get(node2):
                errors["Conflicting Edges"].append((node1, node2))

        if any(errors.values()):
            return {"Valid Solution": False, "Errors": errors}

        return {"Valid Solution": True}

    @staticmethod
    def vertex_cover(
        input_data: str | nx.Graph,
        a: float = 1,
        b: float = 1,
        solve: bool = False,
        solver_method: Callable[..., Any] | None = None,
        read_solution: Literal["print", "file"] | None = None,
        solver_params: dict[str, Any] | None = None,
        txt_outputname: str | None = None,
        visualize: bool = False,
    ) -> Problem | list[int]:
        """Solves the vertex cover problem for a given graph.

        Args:
            input_data (str | nx.Graph): Input data as file path or NetworkX graph.
            a (float): Penalty parameter for constraints. Default is 1.
            b (float): Penalty parameter for constraints. Default is 1.
            solve (bool): Whether to solve the problem or return a setup. Default is False.
            solver_method (Callable | None): Optional solver method.
            read_solution (Literal["print", "file"] | None): Output format for the solution.
            solver_params (dict | None): Additional parameters for the solver.
            txt_outputname (str | None): File name for text output.
            visualize (bool): Whether to visualize the result graph. Default is False.
        """
        if (
            any([solver_method is not None, read_solution is not None, solver_params is not None, visualize])
            and not solve
        ):
            msg = "'solve' must be True if 'solver_method', 'read_solution', 'solver_params', or 'visualize' are provided  ."
            raise ValueError(msg)

        a = b + 0.5

        if isinstance(input_data, str):
            filename = input_data
            try:
                with Path(filename).open(encoding="utf-8") as file:
                    lines = file.readlines()
            except FileNotFoundError as err:
                print(f"Error: File {input_data} not found.")
                msg = f"Error: File {input_data} not found."
<<<<<<< HEAD
                raise FileNotFoundError(msg) from err
=======
                raise FileNotFoundError(msg)
>>>>>>> 44679ef2

            _num_vertices, num_edges = map(int, lines[0].strip().split())
            edges = []
            unique_vertices = set()

            for i in range(1, num_edges + 1):
                u, v = map(int, lines[i].strip().split())
                edges.append((u, v))
                unique_vertices.update([u, v])

        elif isinstance(input_data, nx.Graph):
            filename = ""
            graph = input_data
            graph.number_of_nodes()
            edges = list(graph.edges())
            unique_vertices = set(graph.nodes())

        unique_vertices = sorted(unique_vertices)

        problem = Problem()
        variables = Variables()
        constraints = Constraints()
        objective_function = ObjectiveFunction()

        x_vars = {v: variables.add_binary_variable(f"x_{v}") for v in unique_vertices}

        ha_terms = []

        for u, v in edges:
            term1 = a * (1 - x_vars[u]) * (1 - x_vars[v])
            ha_terms.append(term1)

        ha = simplify(Add(*ha_terms))

        hb = b * Add(*[x_vars[v] for v in unique_vertices])

        h = ha + hb

        objective_function.add_objective_function(h)
        problem.create_problem(variables, constraints, objective_function)

        if not solve:
            return problem
        solver = Solver()
        if solver_method is None:
            solver_method = solver.solve_simulated_annealing
        if solver_params is not None:
            solver_method = partial(solver_method, **solver_params)

        txt_outputname = "Vertex Cover: "

        solution = solver_method(problem)
        set_variables = {k: v for k, v in solution.best_solution.items() if k.startswith("x_")}
        output_l = "C = {"
        solution_output = [int(var[len("x_") :]) for var, value in set_variables.items() if value == 1.0]
        output_l += ", ".join(map(str, solution_output)) + "}"

        if visualize:
            graph = nx.Graph()
            graph.add_nodes_from(unique_vertices)
            graph.add_edges_from(edges)

            node_colors = ["lightgreen" if v in solution_output else "grey" for v in unique_vertices]

            pos = nx.spring_layout(graph)
            nx.draw(graph, pos, node_color=node_colors, with_labels=True)

            plt.title("Vertex Cover")
            plt.show()

        if read_solution == "print":
            KarpGraphs.print_solution(
                txt_outputname,
                filename,
                output_l,
                KarpGraphs.convert_dict_to_string(KarpGraphs.check_vertex_cover_solution(input_data, solution_output)),
            )
        elif read_solution == "file":
            output_filename = (
                filename.replace(".txt", "") + "_vertex_cover_solution.txt"
                if isinstance(input_data, str)
                else "vertex_cover_solution.txt"
            )
            KarpGraphs.save_solution(
                txt_outputname,
                filename,
                output_l,
                summary=KarpGraphs.convert_dict_to_string(
                    KarpGraphs.check_vertex_cover_solution(input_data, solution_output)
                ),
                txt_outputname=output_filename,
            )

        return solution_output

    @staticmethod
    def check_vertex_cover_solution(
        graph: nx.Graph, solution: list[int]
    ) -> dict[str, bool | dict[str, list[tuple[int, int]]]]:
        """Validates the solution for the vertex cover problem.

        Args:
            graph (nx.Graph): Input graph.
            solution (list[int]): Solution vertices in the cover.

        Returns:
            dict: Validation status with any errors found.
        """
        errors = {"Uncovered Edges": []}

        cover_set = set(solution)

        for edge in graph.edges:
            node1, node2 = edge
            if node1 not in cover_set and node2 not in cover_set:
                errors["Uncovered Edges"].append(edge)

        if any(errors.values()):
            return {"Valid Solution": False, "Errors": errors}

        return {"Valid Solution": True}

    @staticmethod
    def clique(
        input_data: str | nx.Graph,
        k: int = 0,
        a: float = 1,
        b: float = 2,
        c: float = 2,
        solve: bool = False,
        solver_method: Callable[..., Any] | None = None,
        read_solution: Literal["print", "file"] | None = None,
        solver_params: dict[str, Any] | None = None,
        txt_outputname: str | None = None,
        visualize: bool = False,
    ) -> Problem | list[int]:
        """Solves the clique problem for a given graph and size of the clique.

        Args:
            input_data (str | nx.Graph): Input data as file path or NetworkX graph.
            k (int): Desired size of the clique, or 0 for the largest clique.
            a (float): Penalty parameter for constraints. Default is 1.
            b (float): Penalty parameter for constraints. Default is 2.
            c (float): Penalty parameter for constraints. Default is 2.
            solve (bool): Whether to solve the problem or return a setup. Default is False.
            solver_method (Callable | None): Optional solver method.
            read_solution (Literal["print", "file"] | None): Output format for the solution.
            solver_params (dict | None): Additional parameters for the solver.
            txt_outputname (str | None): File name for text output.
            visualize (bool): Whether to visualize the result graph. Default is False.
        """
        if (
            any([solver_method is not None, read_solution is not None, solver_params is not None, visualize])
            and not solve
        ):
            msg = "'solve' must be True if 'solver_method', 'read_solution', 'solver_params', or 'visualize' are provided  ."
            raise ValueError(msg)

        if isinstance(input_data, str):
            filename = input_data
            try:
                with Path(filename).open(encoding="utf-8") as file:
                    lines = file.readlines()
            except FileNotFoundError as err:
                print(f"Error: File {input_data} not found.")
                msg = f"Error: File {input_data} not found."
<<<<<<< HEAD
                raise FileNotFoundError(msg) from err
=======
                raise FileNotFoundError(msg)
>>>>>>> 44679ef2

            _, num_edges = map(int, lines[0].strip().split())
            edges = []
            unique_vertices = set()

            for i in range(1, num_edges + 1):
                u, v = map(int, lines[i].strip().split())
                edges.append((u, v))
                unique_vertices.update([u, v])

        elif isinstance(input_data, nx.Graph):
            filename = ""
            graph = input_data
            graph.number_of_nodes()
            edges = list(graph.edges())
            unique_vertices = set(graph.nodes())

        unique_vertices = sorted(unique_vertices)
        {vertex: idx for idx, vertex in enumerate(unique_vertices, 1)}

        problem = Problem()
        variables = Variables()
        constraints = Constraints()
        objective_function = ObjectiveFunction()

        x_vars = {v: variables.add_binary_variable(f"x_{v}") for v in unique_vertices}

        if k == 0:
            degree = dict.fromkeys(unique_vertices, 0)
            for u, v in edges:
                degree[u] += 1
                degree[v] += 1
            max_degree = max(degree.values())
            b = c
            a = (max_degree + 2) * b
            y_vars = {i: variables.add_binary_variable(f"y_{i}") for i in range(2, max_degree + 1)}

            ha_terms = []
            ha_terms.extend((
                a * (1 - Add(*[y_vars[i] for i in range(2, max_degree + 1)])) ** 2,
                a
                * (Add(*[i * y_vars[i] for i in range(2, max_degree + 1)]) - Add(*[x_vars[p] for p in unique_vertices]))
                ** 2,
            ))

            ha = simplify(Add(*ha_terms))

            hb_terms = []
            nyi = (
                b
                * 0.5
                * Add(*[i * y_vars[i] for i in range(2, max_degree + 1)])
                * (-1 + Add(*[i * y_vars[i] for i in range(2, max_degree + 1)]))
            )
            sum_x_u_x_v = b * -1 * Add(*[x_vars[u] * x_vars[v] for u, v in edges])
            hb_terms.extend((nyi, sum_x_u_x_v))

            hb = simplify(Add(*hb_terms))

            hc = -c * Add(*[x_vars[v] for v in unique_vertices])

            h = ha + hb + hc
        else:
            a = k * b + 1

            ha = a * (k - Add(*[x_vars[v] for v in unique_vertices])) ** 2

            hb = b * (k * (k - 1) / 2 - Add(*[x_vars[u] * x_vars[v] for u, v in edges]))

            h = ha + hb

        objective_function.add_objective_function(h)
        problem.create_problem(variables, constraints, objective_function)

        if not solve:
            return problem
        solver = Solver()
        if solver_method is None:
            solver_method = solver.solve_simulated_annealing
        if solver_params is not None:
            solver_method = partial(solver_method, **solver_params)
        txt_outputname = "Largest Clique: " if k == 0 else str(k) + "-sized Clique: "

        solution = solver_method(problem)
        set_variables = {k: v for k, v in solution.best_solution.items() if k.startswith("x_")}
        output_l = "Clique = {"
        solution_output = [int(var[len("x_") :]) for var, value in set_variables.items() if value == 1.0]
        output_l += ", ".join(map(str, solution_output)) + "}"

        if visualize:
            graph = nx.Graph()
            graph.add_nodes_from(unique_vertices)
            graph.add_edges_from(edges)

            node_colors = ["lightgreen" if v in solution_output else "grey" for v in unique_vertices]

            pos = nx.spring_layout(graph)
            nx.draw(graph, pos, node_color=node_colors, with_labels=True)

            plt.title("Clique")
            plt.show()

        if read_solution == "print":
            KarpGraphs.print_solution(
                txt_outputname,
                filename,
                output_l,
                KarpGraphs.convert_dict_to_string(KarpGraphs.check_clique_solution(input_data, solution_output)),
            )
        elif read_solution == "file":
            output_filename = (
                filename.replace(".txt", "") + "_clique_solution.txt"
                if isinstance(input_data, str)
                else "clique_solution.txt"
            )
            KarpGraphs.save_solution(
                txt_outputname,
                filename,
                output_l,
                summary=KarpGraphs.convert_dict_to_string(
                    KarpGraphs.check_vertex_cover_solution(input_data, solution_output)
                ),
                txt_outputname=output_filename,
            )

        return solution_output

    @staticmethod
    def check_clique_solution(
        graph: nx.Graph, solution: list[int]
    ) -> dict[str, bool | dict[str, list[tuple[int, int]]]]:
        """Validates a solution for the clique problem, ensuring all nodes in the solution form a complete subgraph.

        Args:
            graph (nx.Graph): The input graph.
            solution (list[int]): List of nodes in the proposed clique.

        Returns:
            dict: A dictionary with "Valid Solution" status (True/False) and details of any missing edges
                  that prevent the solution from being a valid clique.
        """
        errors = {"Non-Clique Pairs": []}

        for node1, node2 in combinations(solution, 2):
            if not graph.has_edge(node1, node2):
                errors["Non-Clique Pairs"].append((node1, node2))

        if any(errors.values()):
            return {"Valid Solution": False, "Errors": errors}

        return {"Valid Solution": True}

    @staticmethod
    def hamiltonian_path(
        input_data: str | nx.Graph,
        cycle: bool = False,
        a: float = 1,
        solve: bool = False,
        solver_method: Callable[..., Any] | None = None,
        read_solution: Literal["print", "file"] | None = None,
        solver_params: dict[str, Any] | None = None,
        visualize: bool = False,
    ) -> Problem | list[int]:
        """Solves the Hamiltonian path problem for a given graph.

        Args:
            input_data (str | nx.Graph): Input data as file path or NetworkX graph.
            cycle (bool): Whether to find a Hamiltonian cycle instead of a path. Default is False.
            a (float): Penalty parameter for constraints. Default is 1.
            solve (bool): Whether to solve the problem or return a setup. Default is False.
            solver_method (Callable | None): Optional solver method.
            read_solution (Literal["print", "file"] | None): Output format for the solution.
            solver_params (dict | None): Additional parameters for the solver.
            visualize (bool): Whether to visualize the result graph. Default is False.
        """
        if (
            any([solver_method is not None, read_solution is not None, solver_params is not None, visualize])
            and not solve
        ):
            msg = "'solve' must be True if 'solver_method', 'read_solution', 'solver_params', or 'visualize' are provided  ."
            raise ValueError(msg)

        # CYCLE = TRUE DOESBT WORK
        if isinstance(input_data, str):
            filename = input_data
            try:
                with Path(filename).open(encoding="utf-8") as file:
                    lines = file.readlines()
            except FileNotFoundError as err:
                print(f"Error: File {input_data} not found.")
                msg = f"Error: File {input_data} not found."
<<<<<<< HEAD
                raise FileNotFoundError(msg) from err
=======
                raise FileNotFoundError(msg)
>>>>>>> 44679ef2

            num_vertices, num_edges = map(int, lines[0].strip().split())
            edges = set()
            unique_vertices = set()

            for i in range(1, num_edges + 1):
                u, v = map(int, lines[i].strip().split())
                edges.add((u, v))
                edges.add((v, u))
                unique_vertices.update([u, v])

        elif isinstance(input_data, nx.Graph):
            filename = ""
            graph = input_data
            num_vertices = graph.number_of_nodes()
            edges = set(graph.edges())
            unique_vertices = set(graph.nodes())

        unique_vertices = sorted(unique_vertices)

        problem = Problem()
        variables = Variables()
        constraints = Constraints()
        objective_function = ObjectiveFunction()

        x_vars = {
            (v, j): variables.add_binary_variable(f"x_{v}_{j}")
            for v in unique_vertices
            for j in range(1, num_vertices + 1)
        }

        h_terms = []

        for v in unique_vertices:
            sum_x_v_j = Add(*[x_vars[v, j] for j in range(1, num_vertices + 1)])
            h_terms.append(a * (1 - sum_x_v_j) ** 2)

        for j in range(1, num_vertices + 1):
            sum_x_v_j = Add(*[x_vars[v, j] for v in unique_vertices])
            h_terms.append(a * (1 - sum_x_v_j) ** 2)

        range_j = num_vertices + 1 if cycle else num_vertices

        for j in range(1, range_j):
            for u in unique_vertices:
                for v in unique_vertices:
                    if u != v and (u, v) not in edges:
                        if j == num_vertices:
                            h_terms.append(a * x_vars[u, j])
                            continue
                        h_terms.append(a * x_vars[u, j] * x_vars[v, j + 1])

        h = simplify(Add(*h_terms))

        objective_function.add_objective_function(h)
        problem.create_problem(variables, constraints, objective_function)

        if not solve:
            return problem

        solver = Solver()
        if solver_method is None:
            solver_method = solver.solve_simulated_annealing
        if solver_params is not None:
            solver_method = partial(solver_method, **solver_params)
        txt_outputname = "Hamiltonian Cycle: " if cycle else "Hamiltonian Path:"

        solution = solver_method(problem)
        set_variables = {k: v for k, v in solution.best_solution.items() if k.startswith("x_") and v == 1.0}

        parsed_pairs = [(int(key.split("_")[1]), int(key.split("_")[2])) for key in set_variables]
        sorted_pairs = sorted(parsed_pairs, key=operator.itemgetter(1))
        sorted_vertices = [vertex for vertex, time_step in sorted_pairs]
        output_path = "Path = " + ",".join(map(str, sorted_vertices))
        if cycle:
            output_path += "," + str(sorted_vertices[0])

        if visualize:
            graph = nx.Graph()
            graph.add_nodes_from(unique_vertices)
            graph.add_edges_from(edges)

            path_edges = [(sorted_vertices[i], sorted_vertices[i + 1]) for i in range(len(sorted_vertices) - 1)]
            if cycle:
                path_edges.append((sorted_vertices[-1], sorted_vertices[0]))

            edge_colors = [
                "blue" if (u, v) in path_edges or (v, u) in path_edges else "black" for u, v in graph.edges()
            ]

            pos = nx.spring_layout(graph)
            nx.draw(graph, pos, node_color="lightblue", edge_color=edge_colors, with_labels=True)

            plt.title("Hamiltonian Path")
            plt.show()

        if read_solution == "print":
            KarpGraphs.print_solution(
                txt_outputname,
                filename,
                output_path,
                KarpGraphs.convert_dict_to_string(
                    KarpGraphs.check_hamiltonian_path_solution(input_data, sorted_vertices)
                ),
            )
        elif read_solution == "file":
            output_filename = (
                filename.replace(".txt", "") + "_hamiltonian_solution.txt"
                if isinstance(input_data, str)
                else "hamiltonian_solution.txt"
            )
            KarpGraphs.save_solution(
                txt_outputname,
                filename,
                output_path,
                summary=KarpGraphs.convert_dict_to_string(
                    KarpGraphs.check_hamiltonian_path_solution(input_data, sorted_vertices)
                ),
                txt_outputname=output_filename,
            )

        return sorted_vertices

    @staticmethod
    def check_hamiltonian_path_solution(graph: nx.Graph, solution: list[int]) -> dict[str, bool | dict[str, list]]:
        """Validates the solution for the Hamiltonian path problem.

        Args:
            graph (nx.Graph): Input graph.
            solution (list[int]): Solution vertices in the path.

        Returns:
            dict: Validation status with any errors found.
        """
        errors = {"Missing Nodes": [], "Invalid Edges": []}

        if set(solution) != set(graph.nodes):
            missing_nodes = set(graph.nodes) - set(solution)
            errors["Missing Nodes"] = list(missing_nodes)

        for i in range(len(solution) - 1):
            if not graph.has_edge(solution[i], solution[i + 1]):
                errors["Invalid Edges"].append((solution[i], solution[i + 1]))

        if any(errors.values()):
            return {"Valid Solution": False, "Errors": errors}

        return {"Valid Solution": True}

    @staticmethod
    def _hamiltonian_path_tsp(filename: str, cycle: bool = False, a: float = 1, b: float = 1) -> tuple:
        """Sets up the Hamiltonian path or Travelling Salesman Problem (TSP) as an optimization problem.

        Args:
            filename (str): Path to the file containing graph data.
            cycle (bool): If True, constructs a Hamiltonian cycle or TSP cycle instead of a path. Default is False.
            a (float): Penalty parameter to enforce constraints. Default is 1.
            b (float): Weight multiplier for edge distances in TSP. Default is 1.

        Returns:
            tuple: Contains the problem Hamiltonian, variable definitions, weighted edges, and binary variables
                   for each vertex and position in the path.
        """
        try:
            with Path(filename).open(encoding="utf-8") as file:
                lines = file.readlines()
        except FileNotFoundError as err:
            print(f"Error: File {filename} not found.")
            msg = f"Error: File {filename} not found."
<<<<<<< HEAD
            raise FileNotFoundError(msg) from err
=======
            raise FileNotFoundError(msg)
>>>>>>> 44679ef2

        num_vertices, num_edges = map(int, lines[0].strip().split())
        edges_w = []
        unique_vertices = set()

        for i in range(1, num_edges + 1):
            u, v, weight = map(int, lines[i].strip().split())
            edges_w.extend(((u, v, weight), (v, u, weight)))
            unique_vertices.update([u, v])

        weights = [weight for _, _, weight in edges_w]
        max_weight = max(weights)
        a = max_weight * b + 1
        edges = set()

        for i in range(1, num_edges + 1):
            u, v, _ = map(int, lines[i].strip().split())
            edges.add((u, v))
            edges.add((v, u))

        unique_vertices = sorted(unique_vertices)

        variables = Variables()

        x_vars = {
            (v, j): variables.add_binary_variable(f"x_{v}_{j}")
            for v in unique_vertices
            for j in range(1, num_vertices + 1)
        }

        h_terms = []

        for v in unique_vertices:
            sum_x_v_j = Add(*[x_vars[v, j] for j in range(1, num_vertices + 1)])
            h_terms.append(a * (1 - sum_x_v_j) ** 2)

        for j in range(1, num_vertices + 1):
            sum_x_v_j = Add(*[x_vars[v, j] for v in unique_vertices])
            h_terms.append(a * (1 - sum_x_v_j) ** 2)

        range_j = num_vertices + 1 if cycle else num_vertices

        for j in range(1, range_j):
            for u in unique_vertices:
                for v in unique_vertices:
                    if u != v and (u, v) not in edges:
                        if j == num_vertices:
                            h_terms.append(a * x_vars[u, j])
                            continue
                        h_terms.append(a * x_vars[u, j] * x_vars[v, j + 1])

        ha = simplify(Add(*h_terms))

        return ha, variables, edges_w, x_vars

    @staticmethod
    def travelling_salesman(
        input_data: str | nx.Graph,
        a: float = 1,
        b: float = 1,
        cycle: bool = False,
        solve: bool = False,
        solver_method: Callable[..., Any] | None = None,
        read_solution: Literal["print", "file"] | None = None,
        solver_params: dict[str, Any] | None = None,
        visualize: bool = False,
    ) -> Problem | list[int]:
        """Solves the Travelling Salesman Problem (TSP) or Hamiltonian path problem for a graph.

        Args:
            input_data (str | nx.Graph): Graph data as a file path or a NetworkX graph.
            a (float): Penalty parameter for constraints. Default is 1.
            b (float): Weight multiplier for edge distances. Default is 1.
            cycle (bool): If True, solves for a TSP cycle; otherwise, solves for a path. Default is False.
            solve (bool): If True, solves the problem; if False, returns the problem setup. Default is False.
            solver_method (Callable | None): Optional solver function.
            read_solution (Literal["print", "file"] | None): Specifies output format.
            solver_params (dict | None): Additional solver parameters.
            visualize (bool): If True, displays the solution graph. Default is False.

        Returns:
            Problem | list[int]: The formulated problem or, if solved, a list of vertices in the solution path.
        """
        if (
            any([solver_method is not None, read_solution is not None, solver_params is not None, visualize])
            and not solve
        ):
            msg = "'solve' must be True if 'solver_method', 'read_solution', 'solver_params', or 'visualize' are provided  ."
            raise ValueError(msg)

        if isinstance(input_data, str):
            filename = input_data
            try:
                with Path(filename).open(encoding="utf-8") as file:
                    lines = file.readlines()
            except FileNotFoundError as err:
                print(f"Error: File {filename} not found.")
                msg = f"Error: File {input_data} not found."
<<<<<<< HEAD
                raise FileNotFoundError(msg) from err
=======
                raise FileNotFoundError(msg)
>>>>>>> 44679ef2

            num_vertices, num_edges = map(int, lines[0].strip().split())
            edges_w = []
            unique_vertices = set()
            edges = set()

            for i in range(1, num_edges + 1):
                u, v, weight = map(int, lines[i].strip().split())
                edges_w.extend(((u, v, weight), (v, u, weight)))
                unique_vertices.update([u, v])
                edges.add((u, v))
                edges.add((v, u))

        elif isinstance(input_data, nx.Graph):
            filename = ""
            graph = input_data
            num_vertices = graph.number_of_nodes()
            edges_w = [(u, v, graph[u][v]["weight"]) for u, v in graph.edges()]
            unique_vertices = set(graph.nodes())
            edges = set()
            for u, v in graph.edges():
                edges.add((u, v))
                edges.add((v, u))

        weights = [weight for _, _, weight in edges_w]
        max_weight = max(weights)
        a = max_weight * b + 1

        unique_vertices = sorted(unique_vertices)

        variables = Variables()

        x_vars = {
            (v, j): variables.add_binary_variable(f"x_{v}_{j}")
            for v in unique_vertices
            for j in range(1, num_vertices + 1)
        }

        h_terms = []

        for v in unique_vertices:
            sum_x_v_j = Add(*[x_vars[v, j] for j in range(1, num_vertices + 1)])
            h_terms.append(a * (1 - sum_x_v_j) ** 2)

        for j in range(1, num_vertices + 1):
            sum_x_v_j = Add(*[x_vars[v, j] for v in unique_vertices])
            h_terms.append(a * (1 - sum_x_v_j) ** 2)

        range_j = num_vertices + 1 if cycle else num_vertices

        for j in range(1, range_j):
            for u in unique_vertices:
                for v in unique_vertices:
                    if u != v and (u, v) not in edges:
                        if j == num_vertices:
                            h_terms.append(a * x_vars[u, j])
                            continue
                        h_terms.append(a * x_vars[u, j] * x_vars[v, j + 1])

        ha = simplify(Add(*h_terms))

        unique_vertices = {v for edge in edges for v in edge[:2]}
        num_vertices = len(unique_vertices)

        hb_terms = []

        hb_terms = [
            b * weight * x_vars[u, j] * x_vars[v, j + 1] for u, v, weight in edges_w for j in range(1, num_vertices)
        ]

        hb = simplify(Add(*hb_terms))

        h = ha + hb

        objective_function = ObjectiveFunction()
        objective_function.add_objective_function(h)

        constraints = Constraints()

        problem = Problem()
        problem.create_problem(variables, constraints, objective_function)

        if not solve:
            return problem

        solver = Solver()
        if solver_method is None:
            solver_method = solver.solve_simulated_annealing
        if solver_params is not None:
            solver_method = partial(solver_method, **solver_params)
        txt_outputname = "Travelling-Salesman Cycle: " if cycle else "Travelling-Salesman Path:"

        solution = solver_method(problem)
        set_variables = {k: v for k, v in solution.best_solution.items() if k.startswith("x_") and v == 1.0}
        edges_dict = {(u, v): weight for u, v, weight in edges_w}
        parsed_pairs = [(int(key.split("_")[1]), int(key.split("_")[2])) for key in set_variables]
        sorted_pairs = sorted(parsed_pairs, key=operator.itemgetter(1))
        sorted_vertices = [vertex for vertex, time_step in sorted_pairs]

        total_cost = 0
        formatted_result = []
        for i in range(len(sorted_vertices) - 1):
            u, v = sorted_vertices[i], sorted_vertices[i + 1]
            cost = edges_dict.get((u, v)) if (u, v) in edges_dict else edges_dict.get((v, u))
            total_cost += cost
            formatted_result.append(f"Step {i + 1}. from {u} to {v} with cost of {cost}")
        if cycle:
            u, v = sorted_vertices[-1], sorted_vertices[0]
            cost = edges_dict.get((u, v)) if (u, v) in edges_dict else edges_dict.get((v, u))
            total_cost += cost
            formatted_result.append(f"Step {len(sorted_vertices)}. from {u} to {v} with cost of {cost}")

        result_string = "\n".join(formatted_result)

        if visualize:
            graph = nx.Graph()
            graph.add_nodes_from(unique_vertices)
            graph.add_weighted_edges_from(edges_w)

            path_edges = [(sorted_vertices[i], sorted_vertices[i + 1]) for i in range(len(sorted_vertices) - 1)]
            if cycle:
                path_edges.append((sorted_vertices[-1], sorted_vertices[0]))

            edge_colors = [
                "blue" if (u, v) in path_edges or (v, u) in path_edges else "black" for u, v in graph.edges()
            ]

            pos = nx.spring_layout(graph)
            nx.draw(
                graph,
                pos,
                node_color="lightblue",
                edge_color=edge_colors,
                with_labels=True,
                node_size=500,
                font_size=10,
            )

            labels = {(u, v): str(graph[u][v]["weight"]) for u, v in graph.edges()}
            nx.draw_networkx_edge_labels(graph, pos, edge_labels=labels, font_color="black")

            nx.draw_networkx_edges(graph, pos, edgelist=path_edges, edge_color="blue", width=2.0)
            plt.title("Travelling Salesman Solution")
            plt.show()

        if read_solution == "print":
            KarpGraphs.print_solution(
                txt_outputname,
                filename,
                result_string,
                KarpGraphs.convert_dict_to_string(
                    KarpGraphs.check_hamiltonian_path_solution(input_data, sorted_vertices)
                ),
            )
        elif read_solution == "file":
            output_filename = (
                filename.replace(".txt", "") + "_travellingsalesman_solution.txt"
                if isinstance(input_data, str)
                else "travellingsalesman_solution.txt"
            )
            KarpGraphs.save_solution(
                txt_outputname,
                filename,
                result_string,
                summary=KarpGraphs.convert_dict_to_string(
                    KarpGraphs.check_hamiltonian_path_solution(input_data, sorted_vertices)
                ),
                txt_outputname=output_filename,
            )

        return sorted_vertices

    @staticmethod
    def independent_set(
        input_data: str | nx.Graph,
        a: float = 1,
        b: float = 1,
        solve: bool = False,
        solver_method: Callable[..., Any] | None = None,
        read_solution: Literal["print", "file"] | None = None,
        solver_params: dict[str, Any] | None = None,
        visualize: bool = False,
    ) -> Problem | list[int]:
        """Solves the independent set problem for a given graph.

        Args:
            input_data (str | nx.Graph): Input data as file path or NetworkX graph.
            a (float): Penalty parameter for constraints. Default is 1.
            b (float): Penalty parameter for constraints. Default is 1.
            solve (bool): Whether to solve the problem or return a setup. Default is False.
            solver_method (Callable | None): Optional solver method.
            read_solution (Literal["print", "file"] | None): Output format for the solution.
            solver_params (dict | None): Additional parameters for the solver.
            visualize (bool): Whether to visualize the result graph. Default is False.
        """
        if (
            any([solver_method is not None, read_solution is not None, solver_params is not None, visualize])
            and not solve
        ):
            msg = "'solve' must be True if 'solver_method', 'read_solution', 'solver_params', or 'visualize' are provided  ."
            raise ValueError(msg)

        if isinstance(input_data, str):
            filename = input_data
            try:
                with Path(filename).open(encoding="utf-8") as file:
                    lines = file.readlines()
            except FileNotFoundError as err:
                print(f"Error: File {input_data} not found.")
                msg = f"Error: File {input_data} not found."
<<<<<<< HEAD
                raise FileNotFoundError(msg) from err
=======
                raise FileNotFoundError(msg)
>>>>>>> 44679ef2

            _, num_edges = map(int, lines[0].strip().split())
            edges = []
            unique_vertices = set()

            for i in range(1, num_edges + 1):
                u, v = map(int, lines[i].strip().split())
                edges.append((u, v))
                unique_vertices.update([u, v])

        elif isinstance(input_data, nx.Graph):
            filename = ""
            graph = input_data
            graph.number_of_nodes()
            edges = list(graph.edges())
            unique_vertices = set(graph.nodes())

        unique_vertices = sorted(unique_vertices)
        {vertex: idx for idx, vertex in enumerate(unique_vertices, 1)}

        a = b + 1

        problem = Problem()
        variables = Variables()
        constraints = Constraints()
        objective_function = ObjectiveFunction()

        x_vars = {v: variables.add_binary_variable(f"x_{v}") for v in unique_vertices}

        ha = a * Add(*[x_vars[u] * x_vars[v] for u, v in edges])
        hb = -b * Add(*[x_vars[v] for v in unique_vertices])

        h = ha + hb

        objective_function.add_objective_function(h)
        problem.create_problem(variables, constraints, objective_function)

        if not solve:
            return problem

        solver = Solver()
        if solver_method is None:
            solver_method = solver.solve_simulated_annealing
        if solver_params is not None:
            solver_method = partial(solver_method, **solver_params)

        txt_outputname = "Maximal Independent Set: "

        solution = solver_method(problem, num_reads=500)
        set_variables = {k: v for k, v in solution.best_solution.items() if k.startswith("x_")}
        independent_set = [int(var[len("x_") :]) for var, value in set_variables.items() if value == 1.0]

        if visualize:
            graph = nx.Graph()
            graph.add_nodes_from(unique_vertices)
            graph.add_edges_from(edges)

            node_colors = ["lightgreen" if node in independent_set else "lightgrey" for node in graph.nodes()]

            pos = nx.spring_layout(graph)
            nx.draw(graph, pos, node_color=node_colors, with_labels=True)

            plt.title("Maximal Independent Set")
            plt.show()

        output_set_1 = "Set 1: {" + ", ".join(map(str, independent_set)) + "}"

        if read_solution == "print":
            KarpGraphs.print_solution(
                txt_outputname,
                filename,
                output_set_1,
                KarpGraphs.convert_dict_to_string(
                    KarpGraphs.check_independent_set_solution(input_data, independent_set)
                ),
            )
        elif read_solution == "file":
            output_filename = (
                filename.replace(".txt", "") + "_independent_set_solution.txt"
                if isinstance(input_data, str)
                else "independent_set_solution.txt"
            )
            KarpGraphs.save_solution(
                txt_outputname,
                filename,
                output_set_1,
                summary=KarpGraphs.convert_dict_to_string(
                    KarpGraphs.check_independent_set_solution(input_data, independent_set)
                ),
                txt_outputname=output_filename,
            )

        return independent_set

    @staticmethod
    def check_independent_set_solution(graph: nx.Graph, solution: list[int]) -> dict[str, bool | dict[str, list]]:
        """Validates the solution for the independent set problem.

        Args:
            graph (nx.Graph): Input graph.
            solution (list[int]): Solution vertices in the independent set.

        Returns:
            dict: Validation status with any errors found.
        """
        errors = {"Invalid Nodes": [], "Conflicting Pairs": []}

        for node in solution:
            if node not in graph.nodes:
                errors["Invalid Nodes"].append(node)

        for i in range(len(solution)):
            for j in range(i + 1, len(solution)):
                if graph.has_edge(solution[i], solution[j]):
                    errors["Conflicting Pairs"].append((solution[i], solution[j]))

        if any(errors.values()):
            return {"Valid Solution": False, "Errors": errors}

        return {"Valid Solution": True}

    @staticmethod
    def _create_graph(clauses: list[list[str]]) -> nx.Graph:
        g = nx.Graph()

        for clause in clauses:
            for literal in clause:
                g.add_node(literal)

        for clause in clauses:
            for i in range(len(clause)):
                for j in range(i + 1, len(clause)):
                    g.add_edge(clause[i], clause[j])

        literals = {literal for clause in clauses for literal in clause}
        for literal in literals:
            complement = literal[1:] if literal.startswith("¬") else "¬" + literal
            if complement in literals:
                g.add_edge(literal, complement)

        return g

    @staticmethod
    def _graph_to_text(g: nx.Graph) -> tuple[str, dict[str, str]]:
        """Converts a NetworkX graph to a textual representation suitable for file storage.

        Args:
            g (nx.Graph): The input graph to convert.

        Returns:
            tuple[str, dict[str, str]]: A tuple containing:
                - str: A string representation of the graph with vertices and edges.
                - dict[str, str]: A dictionary mapping vertex numbers to their original labels.
        """
        nodes = list(g.nodes)
        node_to_num = {node: i + 1 for i, node in enumerate(nodes)}

        edges = list(g.edges)
        edges_as_nums = [(node_to_num[u], node_to_num[v]) for u, v in edges]

        num_vertices = len(nodes)
        num_edges = len(edges_as_nums)

        result = f"{num_vertices} {num_edges}\n"
        for u, v in edges_as_nums:
            result += f"{u} {v}\n"

        num_to_node = {str(v): k for k, v in node_to_num.items()}

        return result, num_to_node

    @staticmethod
    def max_cut(
        input_data: str | nx.Graph,
        solve: bool = False,
        solver_method: Callable[..., Any] | None = None,
        read_solution: str | None = None,
        solver_params: dict[str, Any] | None = None,
        visualize: bool = False,
    ) -> Problem | list[int]:
        """Solves the Max-Cut problem for a given graph, partitioning vertices to maximize the number of edges between partitions.

        Args:
            input_data (str | nx.Graph): Graph data as a file path or a NetworkX graph.
            solve (bool): If True, solves the problem; if False, returns the problem setup. Default is False.
            solver_method (Callable | None): Optional solver function.
            read_solution (str | None): Specifies output format ("print" or "file").
            solver_params (dict | None): Additional solver parameters.
            visualize (bool): If True, displays the solution graph. Default is False.

        Returns:
            Problem | list[int]: The formulated problem or, if solved, a list of vertices in one of the partitions.
        """
        if (
            any([solver_method is not None, read_solution is not None, solver_params is not None, visualize])
            and not solve
        ):
            msg = "'solve' must be True if 'solver_method', 'read_solution', 'solver_params', or 'visualize' are provided  ."
            raise ValueError(msg)

        if isinstance(input_data, str):
            filename = input_data
            try:
                with Path(filename).open(encoding="utf-8") as file:
                    lines = file.readlines()
            except FileNotFoundError as err:
                print(f"Error: File {input_data} not found.")
                msg = f"Error: File {input_data} not found."
<<<<<<< HEAD
                raise FileNotFoundError(msg) from err
=======
                raise FileNotFoundError(msg)
>>>>>>> 44679ef2

            _, num_edges = map(int, lines[0].strip().split())
            edges = []
            unique_vertices = set()

            for i in range(1, num_edges + 1):
                u, v = map(int, lines[i].strip().split())
                edges.append((u, v))
                unique_vertices.update([u, v])

        elif isinstance(input_data, nx.Graph):
            filename = ""
            graph = input_data
            graph.number_of_nodes()
            edges = list(graph.edges())
            unique_vertices = set(graph.nodes())

        unique_vertices = sorted(unique_vertices)

        problem = Problem()
        variables = Variables()
        constraints = Constraints()
        objective_function = ObjectiveFunction()

        x_vars = {v: variables.add_binary_variable(f"x_{v}") for v in unique_vertices}

        ha_terms = []

        sum_x_v = Add(*[2 * x_vars[u] * x_vars[v] - x_vars[u] - x_vars[v] for u, v in edges])
        ha_terms.append(sum_x_v)

        ha = simplify(Add(*ha_terms))

        objective_function.add_objective_function(ha)
        problem.create_problem(variables, constraints, objective_function)

        if not solve:
            return problem

        solver = Solver()
        if solver_method is None:
            solver_method = solver.solve_simulated_annealing
        if solver_params is not None:
            solver_method = partial(solver_method, **solver_params)

        txt_outputname = "Max-Cut: "

        solution = solver_method(problem)
        set_variables = {k: v for k, v in solution.best_solution.items() if k.startswith("x_")}
        cut_set = [int(var[len("x_") :]) for var, value in set_variables.items() if value == 1.0]

        if visualize:
            graph = nx.Graph()
            graph.add_nodes_from(unique_vertices)
            graph.add_edges_from(edges)

            node_colors = ["lightgreen" if node in cut_set else "lightgray" for node in graph.nodes()]

            pos = nx.spring_layout(graph)
            nx.draw(graph, pos, node_color=node_colors, with_labels=True)

            plt.title("Max-Cut")
            plt.show()

        output_set = "S = {" + ", ".join(map(str, cut_set)) + "}"

        if read_solution == "print":
            KarpGraphs.print_solution(txt_outputname, filename, output_set)
        elif read_solution == "file":
            output_filename = (
                filename.replace(".txt", "") + "_max_cut_solution.txt"
                if isinstance(input_data, str)
                else "max_cut_solution.txt"
            )
            KarpGraphs.save_solution(txt_outputname, filename, output_set, txt_outputname=output_filename)

        return cut_set

    @staticmethod
    def directed_feedback_vertex_set(
        input_data: str | nx.DiGraph,
        b: float = 1,
        solve: bool = False,
        solver_method: Callable[..., Any] | None = None,
        read_solution: Literal["print", "file"] | None = None,
        solver_params: dict[str, Any] | None = None,
        visualize: bool = False,
    ) -> Problem | list[int]:
        """Solves the directed feedback vertex set problem, identifying a minimal set of vertices.

        whose removal makes the directed graph acyclic.

        Args:
            input_data (str | nx.DiGraph): Directed graph data as a file path or NetworkX DiGraph.
            b (float): Penalty parameter for constraints. Default is 1.
            solve (bool): If True, solves the problem; if False, returns the problem setup. Default is False.
            solver_method (Callable | None): Optional solver function.
            read_solution (Literal["print", "file"] | None): Specifies output format.
            solver_params (dict | None): Additional solver parameters.
            visualize (bool): If True, displays the solution graph. Default is False.

        Returns:
            Problem | list[int]: The formulated problem or, if solved, a list of vertices in the feedback vertex set.
        """
        if (
            any([solver_method is not None, read_solution is not None, solver_params is not None, visualize])
            and not solve
        ):
            msg = "'solve' must be True if 'solver_method', 'read_solution', 'solver_params', or 'visualize' are provided."
            raise ValueError(msg)

        unique_vertices = set()
        edges = []

        if isinstance(input_data, str):
            filename = input_data
            try:
                with Path(filename).open(encoding="utf-8") as file:
                    lines = file.readlines()
            except FileNotFoundError as err:
                print(f"Error: File {input_data} not found.")
                msg = f"Error: File {input_data} not found."
<<<<<<< HEAD
                raise FileNotFoundError(msg) from err
=======
                raise FileNotFoundError(msg)
>>>>>>> 44679ef2

            num_vertices, _num_edges = map(int, lines[0].strip().split())
            edges = []
            unique_vertices = set()

            for line in lines[1:]:
                u, v = map(int, line.strip().split()[:2])
                edges.append((u, v))
                unique_vertices.update([u, v])

        elif isinstance(input_data, nx.DiGraph):
            filename = ""
            graph = input_data
            num_vertices = graph.number_of_nodes()
            graph.number_of_edges()
            edges = list(graph.edges())
            unique_vertices = set(graph.nodes())

        a = b * 3.0

        unique_vertices = sorted(unique_vertices)

        variables = Variables()
        y_vars = {v: variables.add_binary_variable(f"y_{v}") for v in unique_vertices}

        x_vars = {
            (v, i): variables.add_binary_variable(f"x_{v}_{i}")
            for v in unique_vertices
            for i in range(1, num_vertices + 1)
        }

        ha_terms = []

        for v in unique_vertices:
            term1 = a * (y_vars[v] - Add(*[x_vars[v, i] for i in range(1, num_vertices + 1)])) ** 2
            ha_terms.append(term1)

        for u, v in edges:
            for j in range(1, num_vertices + 1):
                term2 = a * Add(*[x_vars[u, i] * x_vars[v, j] for i in range(j, num_vertices + 1)])
                ha_terms.append(term2)

        ha = simplify(Add(*ha_terms))

        hb_terms = [b - b * y_vars[v] for v in unique_vertices]
        hb = simplify(Add(*hb_terms))

        h = ha + hb

        problem = Problem()
        constraints = Constraints()
        objective_function = ObjectiveFunction()

        objective_function.add_objective_function(h)
        problem.create_problem(variables, constraints, objective_function)

        if not solve:
            return problem

        solver = Solver()
        if solver_method is None:
            solver_method = solver.solve_simulated_annealing
        if solver_params is not None:
            solver_method = partial(solver_method, **solver_params)

        txt_outputname = "Feedback Vertex Set: "

        solution = solver_method(problem)
        set_variables = {k: v for k, v in solution.best_solution.items() if k.startswith("y_")}
        feedback_vertex_set = [int(var[len("y_") :]) for var, value in set_variables.items() if value == 0.0]

        if visualize:
            graph = nx.DiGraph()
            graph.add_nodes_from(unique_vertices)
            graph.add_edges_from(edges)

            node_colors = ["red" if node in feedback_vertex_set else "lightgrey" for node in graph.nodes()]

            pos = nx.spring_layout(graph)
            nx.draw(graph, pos, node_color=node_colors, with_labels=True, arrows=True)

            plt.title("Directed Feedback Vertex Set")
            plt.show()

        output_set = "F = {" + ", ".join(map(str, feedback_vertex_set)) + "}"

        if read_solution == "print":
            KarpGraphs.print_solution(
                txt_outputname,
                filename,
                output_set,
                KarpGraphs.convert_dict_to_string(
                    KarpGraphs.check_directed_feedback_vertex_set_solution(input_data, feedback_vertex_set)
                ),
            )
        elif read_solution == "file":
            output_filename = (
                filename.replace(".txt", "") + "_feedback_vertex_set_solution.txt"
                if isinstance(input_data, str)
                else "feedback_vertex_set_solution.txt"
            )
            KarpGraphs.save_solution(
                txt_outputname,
                filename,
                output_set,
                summary=KarpGraphs.convert_dict_to_string(
                    KarpGraphs.check_directed_feedback_vertex_set_solution(input_data, feedback_vertex_set)
                ),
                txt_outputname=output_filename,
            )

        return feedback_vertex_set

    @staticmethod
    def check_directed_feedback_vertex_set_solution(
        graph: nx.DiGraph, solution: list[int]
    ) -> dict[str, bool | dict[str, list]]:
        """Validates the solution for the directed feedback edge vertex problem.

        Args:
            graph (nx.DiGraph): Input directed graph.
            solution (list[tuple[int, int]]): Solution edges in the feedback edge set.

        Returns:
            dict: Validation status with any errors found.
        """
        errors = {"Cycle Detected": []}

        modified_graph = graph.copy()
        modified_graph.remove_nodes_from(solution)

        is_acyclic = nx.is_directed_acyclic_graph(modified_graph)

        if not is_acyclic:
            try:
                cycle = list(nx.find_cycle(modified_graph, orientation="original"))
                errors["Cycle Detected"] = cycle
            except nx.exception.NetworkXNoCycle:
                errors["Cycle Detected"] = []

        if not is_acyclic:
            return {"Valid Solution": False, "Errors": errors}

        return {"Valid Solution": True}

    @staticmethod
    def directed_feedback_edge_set(
        input_data: str | nx.DiGraph,
        b: float = 1,
        solve: bool = False,
        solver_method: Callable[..., Any] | None = None,
        read_solution: Literal["print", "file"] | None = None,
        solver_params: dict[str, Any] | None = None,
        visualize: bool = False,
    ) -> Problem | list[tuple[int, int]]:
        """Validates the solution for the directed feedback edge set problem.

        Args:
            input_data (str | nx.DiGraph): Directed graph data as a file path or NetworkX DiGraph.
            b (float): Penalty parameter for constraints. Default is 1.
            solve (bool): If True, solves the problem; if False, returns the problem setup. Default is False.
            solver_method (Callable | None): Optional solver function.
            read_solution (Literal["print", "file"] | None): Specifies output format ("print" or "file").
            solver_params (dict | None): Additional parameters for the solver.
            visualize (bool): If True, displays the solution graph. Default is False.

        Returns:
            Problem | list[tuple[int, int]]: The formulated problem or, if solved, a list of edges in the feedback edge set.
        """
        if (
            any([solver_method is not None, read_solution is not None, solver_params is not None, visualize])
            and not solve
        ):
            msg = "'solve' must be True if 'solver_method', 'read_solution', 'solver_params', or 'visualize' are provided  ."
            raise ValueError(msg)

        if isinstance(input_data, str):
            filename = input_data
            try:
                with Path(filename).open(encoding="utf-8") as file:
                    lines = file.readlines()
            except FileNotFoundError as err:
                print(f"Error: File {input_data} not found.")
                msg = f"Error: File {input_data} not found."
<<<<<<< HEAD
                raise FileNotFoundError(msg) from err
=======
                raise FileNotFoundError(msg)
>>>>>>> 44679ef2

            num_vertices, _num_edges = map(int, lines[0].strip().split())
            edges = []
            unique_vertices = set()

            for line in lines[1:]:
                u, v = map(int, line.strip().split()[:2])
                edges.append((u, v))
                unique_vertices.update([u, v])

        elif isinstance(input_data, nx.DiGraph):
            filename = ""
            graph = input_data
            num_vertices = graph.number_of_nodes()
            graph.number_of_edges()
            edges = list(graph.edges())
            unique_vertices = set(graph.nodes())

        a = b * 3.0
        variables = Variables()

        y_vars = {(u, v): variables.add_binary_variable(f"y_{u}_{v}") for u, v in edges}

        x_vars = {
            (v, i): variables.add_binary_variable(f"x_{v}_{i}")
            for v in unique_vertices
            for i in range(1, num_vertices + 1)
        }

        xwu_vars = {
            (w, u, i): variables.add_binary_variable(f"x_{w}_{u}_{i}")
            for (w, u) in edges
            for i in range(1, num_vertices + 1)
        }

        ha_terms = []

        for v in unique_vertices:
            term1 = a * (1 - Add(*[x_vars[v, i] for i in range(1, num_vertices + 1)])) ** 2
            ha_terms.append(term1)

        for u, v in edges:
            term2 = a * (y_vars[u, v] - Add(*[xwu_vars[u, v, i] for i in range(1, num_vertices + 1)])) ** 2
            ha_terms.append(term2)

        for u, v in edges:
            for i in range(1, num_vertices + 1):
                term3 = a * (
                    xwu_vars[u, v, i]
                    * (2 - x_vars[u, i] - Add(*[x_vars[v, j] for j in range(i + 1, num_vertices + 1)]))
                )
                ha_terms.append(term3)

        ha = simplify(Add(*ha_terms))

        hb = b * Add(*[(1 - y_vars[u, v]) for u, v in edges])

        h = ha + hb

        problem = Problem()
        constraints = Constraints()
        objective_function = ObjectiveFunction()

        objective_function.add_objective_function(h)
        problem.create_problem(variables, constraints, objective_function)

        if not solve:
            return problem

        solver = Solver()
        if solver_method is None:
            solver_method = solver.solve_simulated_annealing
        if solver_params is not None:
            solver_method = partial(solver_method, **solver_params)

        txt_outputname = "Feedback Edge Set: "

        solution = solver_method(problem)
        set_variables = {k: v for k, v in solution.best_solution.items() if k.startswith("y_")}
        feedback_edge_set = [
            (int(var.split("_")[1]), int(var.split("_")[2])) for var, value in set_variables.items() if value == 0.0
        ]

        if visualize:
            graph = nx.DiGraph()
            graph.add_nodes_from(unique_vertices)
            graph.add_edges_from(edges)

            edge_colors = ["red" if (u, v) in feedback_edge_set else "black" for u, v in graph.edges()]

            pos = nx.spring_layout(graph)
            nx.draw(graph, pos, edge_color=edge_colors, with_labels=True, arrows=True)

            plt.title("Directed Feedback Edge Set")
            plt.show()

        output_set = "F = {" + ", ".join(f"({u},{v})" for u, v in feedback_edge_set) + "}"

        if read_solution == "print":
            KarpGraphs.print_solution(
                txt_outputname,
                filename,
                output_set,
                KarpGraphs.convert_dict_to_string(
                    KarpGraphs.check_directed_feedback_edge_set_solution(input_data, feedback_edge_set)
                ),
            )
        elif read_solution == "file":
            output_filename = (
                filename.replace(".txt", "") + "_feedback_edge_set_solution.txt"
                if isinstance(input_data, str)
                else "feedback_edge_set_solution.txt"
            )
            KarpGraphs.save_solution(
                txt_outputname,
                filename,
                output_set,
                summary=KarpGraphs.convert_dict_to_string(
                    KarpGraphs.check_directed_feedback_edge_set_solution(input_data, feedback_edge_set)
                ),
                txt_outputname=output_filename,
            )

        return feedback_edge_set

    @staticmethod
    def check_directed_feedback_edge_set_solution(
        graph: nx.DiGraph, solution: list[tuple[int, int]]
    ) -> dict[str, bool | dict[str, list]]:
        """Validates a solution for the directed feedback edge set problem, ensuring the removal.

        of specified edges results in an acyclic directed graph.

        Args:
            graph (nx.DiGraph): The input directed graph.
            solution (list[tuple[int, int]]): List of directed edges proposed for removal.

        Returns:
            dict: A dictionary with "Valid Solution" status (True/False) and details of any cycles
                  detected if the solution does not make the graph acyclic.
        """
        errors = {"Cycle Detected": []}

        modified_graph = graph.copy()
        modified_graph.remove_edges_from(solution)

        is_acyclic = nx.is_directed_acyclic_graph(modified_graph)

        if not is_acyclic:
            try:
                cycle = list(nx.find_cycle(modified_graph, orientation="original"))
                errors["Cycle Detected"] = cycle
            except nx.exception.NetworkXNoCycle:
                errors["Cycle Detected"] = []

        if not is_acyclic:
            return {"Valid Solution": False, "Errors": errors}

        return {"Valid Solution": True}

    @staticmethod
    def convert_dict_to_string(dictionary: dict) -> str:
        """Converts a validation dictionary to a formatted string.

        Args:
            dictionary (dict): Validation dictionary with solution status and errors.

        Returns:
            str: Formatted string representation of the dictionary.
        """
        result = "Valid Solution" if dictionary.get("Valid Solution", False) else "Invalid Solution"
        for key, value in dictionary.items():
            if key != "Valid Solution" and isinstance(value, dict):
                result += f"\n{key}:"
                for sub_key, sub_value in value.items():
                    if sub_value:
                        result += f"\n'{sub_key}': {sub_value}"
        return result<|MERGE_RESOLUTION|>--- conflicted
+++ resolved
@@ -124,13 +124,8 @@
                     lines = file.readlines()
             except FileNotFoundError as err:
                 print(f"Error: File {input_data} not found.")
-<<<<<<< HEAD
                 msg = "Error: File not found."
                 raise FileNotFoundError(msg) from err
-=======
-                msg = f"Error: File {input_data} not found."
-                raise FileNotFoundError(msg)
->>>>>>> 44679ef2
 
             _, num_edges = map(int, lines[0].strip().split())
             edges = []
@@ -361,11 +356,7 @@
             except FileNotFoundError as err:
                 print(f"Error: File {input_data} not found.")
                 msg = f"Error: File {input_data} not found."
-<<<<<<< HEAD
                 raise FileNotFoundError(msg) from err
-=======
-                raise FileNotFoundError(msg)
->>>>>>> 44679ef2
 
             _, num_edges = map(int, lines[0].strip().split())
             edges = []
@@ -581,11 +572,7 @@
             except FileNotFoundError as err:
                 print(f"Error: File {input_data} not found.")
                 msg = f"Error: File {input_data} not found."
-<<<<<<< HEAD
                 raise FileNotFoundError(msg) from err
-=======
-                raise FileNotFoundError(msg)
->>>>>>> 44679ef2
 
             _num_vertices, num_edges = map(int, lines[0].strip().split())
             edges = []
@@ -752,11 +739,7 @@
             except FileNotFoundError as err:
                 print(f"Error: File {input_data} not found.")
                 msg = f"Error: File {input_data} not found."
-<<<<<<< HEAD
                 raise FileNotFoundError(msg) from err
-=======
-                raise FileNotFoundError(msg)
->>>>>>> 44679ef2
 
             _, num_edges = map(int, lines[0].strip().split())
             edges = []
@@ -948,11 +931,7 @@
             except FileNotFoundError as err:
                 print(f"Error: File {input_data} not found.")
                 msg = f"Error: File {input_data} not found."
-<<<<<<< HEAD
                 raise FileNotFoundError(msg) from err
-=======
-                raise FileNotFoundError(msg)
->>>>>>> 44679ef2
 
             num_vertices, num_edges = map(int, lines[0].strip().split())
             edges = set()
@@ -1122,11 +1101,7 @@
         except FileNotFoundError as err:
             print(f"Error: File {filename} not found.")
             msg = f"Error: File {filename} not found."
-<<<<<<< HEAD
             raise FileNotFoundError(msg) from err
-=======
-            raise FileNotFoundError(msg)
->>>>>>> 44679ef2
 
         num_vertices, num_edges = map(int, lines[0].strip().split())
         edges_w = []
@@ -1225,11 +1200,7 @@
             except FileNotFoundError as err:
                 print(f"Error: File {filename} not found.")
                 msg = f"Error: File {input_data} not found."
-<<<<<<< HEAD
                 raise FileNotFoundError(msg) from err
-=======
-                raise FileNotFoundError(msg)
->>>>>>> 44679ef2
 
             num_vertices, num_edges = map(int, lines[0].strip().split())
             edges_w = []
@@ -1440,11 +1411,7 @@
             except FileNotFoundError as err:
                 print(f"Error: File {input_data} not found.")
                 msg = f"Error: File {input_data} not found."
-<<<<<<< HEAD
                 raise FileNotFoundError(msg) from err
-=======
-                raise FileNotFoundError(msg)
->>>>>>> 44679ef2
 
             _, num_edges = map(int, lines[0].strip().split())
             edges = []
@@ -1653,11 +1620,7 @@
             except FileNotFoundError as err:
                 print(f"Error: File {input_data} not found.")
                 msg = f"Error: File {input_data} not found."
-<<<<<<< HEAD
                 raise FileNotFoundError(msg) from err
-=======
-                raise FileNotFoundError(msg)
->>>>>>> 44679ef2
 
             _, num_edges = map(int, lines[0].strip().split())
             edges = []
@@ -1780,11 +1743,7 @@
             except FileNotFoundError as err:
                 print(f"Error: File {input_data} not found.")
                 msg = f"Error: File {input_data} not found."
-<<<<<<< HEAD
                 raise FileNotFoundError(msg) from err
-=======
-                raise FileNotFoundError(msg)
->>>>>>> 44679ef2
 
             num_vertices, _num_edges = map(int, lines[0].strip().split())
             edges = []
@@ -1969,11 +1928,7 @@
             except FileNotFoundError as err:
                 print(f"Error: File {input_data} not found.")
                 msg = f"Error: File {input_data} not found."
-<<<<<<< HEAD
                 raise FileNotFoundError(msg) from err
-=======
-                raise FileNotFoundError(msg)
->>>>>>> 44679ef2
 
             num_vertices, _num_edges = map(int, lines[0].strip().split())
             edges = []
