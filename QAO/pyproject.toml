[build-system]
requires = [
    "setuptools>=66.1",
    "setuptools_scm>=8.1",
]
build-backend = "setuptools.build_meta"

[project]
name = "mqt.qao"
description = "MQT Quantum Auto Optimizer: Automatic Framework for Solving Optimization Problems with Quantum Computers"
readme = "README.md"
authors = [
    { name = "Deborah Volpe", email = "deborah.volpe@polito.it" },
    { name = "Nils Quetschlich", email = "nils.quetschlich@tum.de" },
]
keywords = ["MQT", "quantum-computing", "optimization", "QUBO"]
license = { file = "LICENSE" }
requires-python = ">=3.9"
dynamic = ["version"]

dependencies = [
    "qiskit>=1.0",
    "qiskit_optimization>=0.6",
    "qiskit_aer>=0.15",
    "pandas>=2.1.2",
    "numpy>=1.26",
    "qubovert>=1.2.5",
    "matplotlib>=3.8",
    "docplex>=2.21.207",
    "dwave-system>=1.25.0",
    "dwave-samplers>=1.3.0",
    "scikit-learn>=1.4.2",
    "networkx"
]

classifiers = [
    "Development Status :: 4 - Beta",
    "Intended Audience :: Developers",
    "License :: OSI Approved :: MIT License",
    "Operating System :: Microsoft :: Windows",
    "Operating System :: MacOS",
    "Operating System :: POSIX :: Linux",
    "Programming Language :: Python :: 3 :: Only",
    "Programming Language :: Python :: 3.9",
    "Programming Language :: Python :: 3.10",
    "Programming Language :: Python :: 3.11",
    "Programming Language :: Python :: 3.12",
    "Programming Language :: Python :: 3.13",
    "Intended Audience :: Science/Research",
    "Natural Language :: English",
    "Topic :: Scientific/Engineering :: Electronic Design Automation (EDA)",
]

[project.optional-dependencies]
test = ["pytest>=7.2"]
coverage = ["mqt.qao[test]", "pytest-cov>=4"]
docs = [
    "furo>=2023.9.10",
    "setuptools-scm>=8.1",
    "sphinxcontrib-bibtex>=2.4.2",
    "sphinx-copybutton>=0.5",
    "ipython",
    "ipykernel",
    "nbsphinx",
    "sphinxext-opengraph>=0.9",
    "sphinx-autodoc-typehints",
    "qiskit[visualization]",
]
dev = ["mqt.qao[coverage,docs]"]

[project.urls]
Homepage = "https://github.com/cda-tum/mqt-qao"
Issues = "https://github.com/cda-tum/mqt-qao/issues"
Discussions = "https://github.com/cda-tum/mqt-qao/discussions"
Research = "https://www.cda.cit.tum.de/research/quantum/"

[tool.setuptools_scm]


[tool.pytest.ini_options]
minversion = "7.2"
testpaths = ["tests"]
pythonpath = ["src"]
addopts = ["-ra", "--strict-markers", "--strict-config", "--showlocals"]
log_cli_level = "info"
xfail_strict = true
filterwarnings = [
    "error",
    "ignore:.*invalid escape sequence.*::.*docplex.*", # See https://github.com/cda-tum/mqt-qao/issues/3
    "ignore:.*invalid escape sequence.*::.*dwave.*", # See https://github.com/cda-tum/mqt-qao/issues/3
    "ignore:.*invalid escape sequence.*::.*homebase.*", # See https://github.com/cda-tum/mqt-qao/issues/3
    "ignore:.*invalid escape sequence.*::.*plucky.*", # See https://github.com/cda-tum/mqt-qao/issues/3
    "ignore:.*numpy.core.shape_base.*::", # See https://github.com/cda-tum/mqt-qao/issues/3
    # The warning filters below are only temporary and should be removed once the usage of the Sampler and Estimator is updated
    "ignore:.*BaseSamplerV1.*:DeprecationWarning:",
    "ignore:.*BaseEstimatorV1.*:DeprecationWarning:",
    'ignore:.*qiskit\.primitives\.utils.*:DeprecationWarning:',
    # The RandomForest classifier has been trained with sklearn 1.4.1.post1, which might not be compatible with newer versions
    'ignore:.*Trying to unpickle.*:sklearn.exceptions.InconsistentVersionWarning:',
    'ignore:.*X does not have valid feature names.*:UserWarning:',
    # Qiskit 1.3 deprecations
    'ignore:.*The property ``qiskit.dagcircuit.dagcircuit.DAGCircuit.*`` is deprecated as of qiskit 1.3.0.*:DeprecationWarning:qiskit.*',
    'ignore:.*The class ``qiskit.circuit.library.n_local.two_local.*`` is deprecated as of Qiskit 1.3.*:DeprecationWarning:qiskit.*',
    'ignore:.*is pending deprecation as of qiskit 1.3..*:PendingDeprecationWarning:',
]


[tool.coverage]
run.source = ["mqt.qao"]
report.exclude_also = [
    '\.\.\.',
    'if TYPE_CHECKING:',
    'raise AssertionError',
    'raise NotImplementedError',
]

show_missing = true
skip_empty = true
precision = 1


[tool.mypy]
files = ["src", "tests"]
mypy_path = ["$MYPY_CONFIG_FILE_DIR/src"]
python_version = "3.9"
warn_unused_configs = true
enable_error_code = ["ignore-without-code", "redundant-expr", "truthy-bool"]
strict = true
disallow_untyped_defs = false
explicit_package_bases = true
warn_unreachable = true


[[tool.mypy.overrides]]
module = [
    "qiskit.*",
    "qiskit_optimization.*",
    "qiskit_algorithms.*",
    "qiskit_aer.*",
    "matplotlib.*",
    "qubovert.*",
    "sympy.*",
    "qiskit_ibm_runtime.*",
    "matplotlib.*",
    "docplex.*",
    "dwave.*",
    "dimod.*",
    "scikit-learn.*",
    "networkx.*"
]
ignore_missing_imports = true


[tool.ruff]
line-length = 120
preview = true
unsafe-fixes = true

[tool.ruff.lint]
extend-select = [
<<<<<<< HEAD
    "A",           # flake8-builtins
    "ANN",         # flake8-annotations
    "ARG",         # flake8-unused-arguments
    "ASYNC",       # flake8-async
    "B",  "B904",  # flake8-bugbear
    "C4",          # flake8-comprehensions
#    "D",           # pydocstyle
    "EM",          # flake8-errmsg
    "EXE",         # flake8-executable
    "FA",          # flake8-future-annotations
    "FLY",         # flynt
    "FURB",        # refurb
    "I",           # isort
    "ICN",         # flake8-import-conventions
    "ISC",         # flake8-implicit-str-concat
    "LOG",         # flake8-logging-format
    "N",           # flake8-naming
    "NPY",         # numpy
    "PERF",        # perflint
    "PGH",         # pygrep-hooks
    "PIE",         # flake8-pie
    "PL",          # pylint
    "PT",          # flake8-pytest-style
    "PTH",         # flake8-use-pathlib
    "PYI",         # flake8-pyi
    "Q",           # flake8-quotes
    "RET",         # flake8-return
    "RSE",         # flake8-raise
    "RUF",         # Ruff-specific
    "SLF",         # flake8-self
    "SLOT",        # flake8-slots
    "SIM",         # flake8-simplify
    "TC",         # flake8-type-checking
    "TID251",      # flake8-tidy-imports.banned-api
    "TRY",         # tryceratops
    "UP",          # pyupgrade
    "YTT",         # flake8-2020
]
ignore = [
    "ISC001",  # Conflicts with formatter
    "PLR09",   # Too many <...>
    "PLR2004", # Magic value used in comparison
    "PLC0415", # Import should be at top of file
    "S101",    # Use of assert detected
    "S404",    # `subprocess` module is possibly insecure
=======
    "A", # flake8-builtins
    "ANN", # flake8-annotations
    "ARG", # flake8-unused-arguments
    "ASYNC", # flake8-async
    "B", "B904", # flake8-bugbear
    "C4", # flake8-comprehensions
    #    "D",           # pydocstyle
    "EM", # flake8-errmsg
    "EXE", # flake8-executable
    "FA", # flake8-future-annotations
    "FLY", # flynt
    "FURB", # refurb
    "I", # isort
    "ICN", # flake8-import-conventions
    "ISC", # flake8-implicit-str-concat
    "LOG", # flake8-logging-format
    "N", # flake8-naming
    "NPY", # numpy
    "PERF", # perflint
    "PGH", # pygrep-hooks
    "PIE", # flake8-pie
    "PL", # pylint
    "PT", # flake8-pytest-style
    "PTH", # flake8-use-pathlib
    "PYI", # flake8-pyi
    "Q", # flake8-quotes
    "RET", # flake8-return
    "RSE", # flake8-raise
    "RUF", # Ruff-specific
    "SLF", # flake8-self
    "SLOT", # flake8-slots
    "SIM", # flake8-simplify
    "TCH", # flake8-type-checking
    "TID251", # flake8-tidy-imports.banned-api
    "TRY", # tryceratops
    "UP", # pyupgrade
    "YTT", # flake8-2020
]
ignore = [
    "ANN101", # Missing type annotation for `self` in method
    "ANN102", # Missing type annotation for `cls` in classmethod
    "ISC001", # Conflicts with formatter
    "PLR09", # Too many <...>
    "PLR2004", # Magic value used in comparison
    "PLC0415", # Import should be at top of file
    "PT004", # Incorrect, just usefixtures instead.
    "S101", # Use of assert detected
    "S404", # `subprocess` module is possibly insecure
>>>>>>> 4e453c8b
]
isort.required-imports = ["from __future__ import annotations"]

[tool.ruff.lint.flake8-tidy-imports.banned-api]
"typing.Callable".msg = "Use collections.abc.Callable instead."
"typing.Iterator".msg = "Use collections.abc.Iterator instead."
"typing.Mapping".msg = "Use collections.abc.Mapping instead."
"typing.Sequence".msg = "Use collections.abc.Sequence instead."
"typing.Set".msg = "Use collections.abc.Set instead."
"typing.Self".msg = "Use scikit_build_core._compat.typing.Self instead."
"typing_extensions.Self".msg = "Use scikit_build_core._compat.typing.Self instead."
"typing.assert_never".msg = "Use scikit_build_core._compat.typing.assert_never instead."

[tool.ruff.lint.per-file-ignores]
"tests/**" = ["T20", "ANN"]
"docs/**" = ["T20"]
"noxfile.py" = ["T20", "TID251"]
"*.pyi" = ["D418", "PYI021"]  # pydocstyle
"*.ipynb" = [
    "D", # pydocstyle
    "E402", # Allow imports to appear anywhere in Jupyter notebooks
    "I002", # Allow missing `from __future__ import annotations` import
]

[tool.ruff.lint.pydocstyle]
convention = "google"


[tool.typos]
default.extend-ignore-re = [
    "(?Rm)^.*(#|//)\\s*spellchecker:disable-line$", # ignore line
    "(?s)(#|//)\\s*spellchecker:off.*?\\n\\s*(#|//)\\s*spellchecker:on" # ignore block
]
default.extend-ignore-identifiers-re = [
    "BasicAer",
    "qiskit_aer",
    "AerSimulator",
]
[tool.typos.default.extend-words]
wille = "wille"


[tool.repo-review]
ignore = [
    "PC160", # "Uses codespell" -> switched to https://github.com/crate-ci/typos
    "PC180", # "Uses prettier" -> switched to different prettier-mirror that is not recognized by the check
]<|MERGE_RESOLUTION|>--- conflicted
+++ resolved
@@ -158,7 +158,6 @@
 
 [tool.ruff.lint]
 extend-select = [
-<<<<<<< HEAD
     "A",           # flake8-builtins
     "ANN",         # flake8-annotations
     "ARG",         # flake8-unused-arguments
@@ -204,56 +203,6 @@
     "PLC0415", # Import should be at top of file
     "S101",    # Use of assert detected
     "S404",    # `subprocess` module is possibly insecure
-=======
-    "A", # flake8-builtins
-    "ANN", # flake8-annotations
-    "ARG", # flake8-unused-arguments
-    "ASYNC", # flake8-async
-    "B", "B904", # flake8-bugbear
-    "C4", # flake8-comprehensions
-    #    "D",           # pydocstyle
-    "EM", # flake8-errmsg
-    "EXE", # flake8-executable
-    "FA", # flake8-future-annotations
-    "FLY", # flynt
-    "FURB", # refurb
-    "I", # isort
-    "ICN", # flake8-import-conventions
-    "ISC", # flake8-implicit-str-concat
-    "LOG", # flake8-logging-format
-    "N", # flake8-naming
-    "NPY", # numpy
-    "PERF", # perflint
-    "PGH", # pygrep-hooks
-    "PIE", # flake8-pie
-    "PL", # pylint
-    "PT", # flake8-pytest-style
-    "PTH", # flake8-use-pathlib
-    "PYI", # flake8-pyi
-    "Q", # flake8-quotes
-    "RET", # flake8-return
-    "RSE", # flake8-raise
-    "RUF", # Ruff-specific
-    "SLF", # flake8-self
-    "SLOT", # flake8-slots
-    "SIM", # flake8-simplify
-    "TCH", # flake8-type-checking
-    "TID251", # flake8-tidy-imports.banned-api
-    "TRY", # tryceratops
-    "UP", # pyupgrade
-    "YTT", # flake8-2020
-]
-ignore = [
-    "ANN101", # Missing type annotation for `self` in method
-    "ANN102", # Missing type annotation for `cls` in classmethod
-    "ISC001", # Conflicts with formatter
-    "PLR09", # Too many <...>
-    "PLR2004", # Magic value used in comparison
-    "PLC0415", # Import should be at top of file
-    "PT004", # Incorrect, just usefixtures instead.
-    "S101", # Use of assert detected
-    "S404", # `subprocess` module is possibly insecure
->>>>>>> 4e453c8b
 ]
 isort.required-imports = ["from __future__ import annotations"]
 
