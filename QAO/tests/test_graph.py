"""File for making some tests during the Development"""

from __future__ import annotations

import sys
from io import StringIO
from typing import Any

import networkx as nx

# for managing symbols
from mqt.qao.karp import KarpGraphs
from mqt.qao.problem import Problem
<<<<<<< HEAD
from io import StringIO
import sys
import os
=======
>>>>>>> c815ae1f


def test_clique_initialization():
    """Test the initialization of the clique problem."""
    graph = nx.Graph([(1, 2), (2, 3), (3, 1), (4, 5)])
    k: int = 3
    problem = KarpGraphs.clique(graph, k=k, solve=False)

    assert isinstance(problem, Problem), "Expected a Problem instance for clique initialization"


def test_print_solution():
    """Unit test for the print_solution method."""

    # Capture printed output
    captured_output = StringIO()
    sys.stdout = captured_output

    # Test data
    problem_name = "Test Problem"
    file_name = "test_file"
    solution = "This is the solution."
    summary = "Summary details."

    # Expected output
    expected_output = (
        "Test Problemtest_file\n=====================\nThis is the solution.\n---------------------\nSummary details.\n"
    )

    # Call the method
    KarpGraphs.print_solution(problem_name=problem_name, file_name=file_name, solution=solution, summary=summary)

    # Reset stdout and check the output
    sys.stdout = sys.__stdout__
    output = captured_output.getvalue()
    assert output == expected_output, "The printed output does not match the expected result."

def test_convert_dict_to_string():
    """Test for the convert_dict_to_string method."""
    
    valid_solution_dict = {
        "Valid Solution": True,
        "Details": {
            "Constraint 1": "Passed",
            "Constraint 2": "Passed"
        }
    }
    expected_valid_output = (
        "Valid Solution\n"
        "Details:\n"
        "'Constraint 1': Passed\n"
        "'Constraint 2': Passed"
    )
    result_valid = KarpGraphs.convert_dict_to_string(valid_solution_dict)
    assert result_valid == expected_valid_output, "Output for valid solution does not match the expected result."

    invalid_solution_dict = {
        "Valid Solution": False,
        "Errors": {
            "Constraint 1": "Failed",
            "Constraint 2": ""
        }
    }
    expected_invalid_output = (
        "Invalid Solution\n"
        "Errors:\n"
        "'Constraint 1': Failed"
    )
    result_invalid = KarpGraphs.convert_dict_to_string(invalid_solution_dict)
    assert result_invalid == expected_invalid_output, "Output for invalid solution does not match the expected result."

def test_save_solution():
    """Test for the save_solution method."""
    
    # Test data
    problem_name = "Test Problem"
    file_name = "test_file"
    solution = "This is the solution."
    summary = "Summary details."
    txt_outputname = "test_output.txt"

    # Expected content
    expected_content = (
        "Test Problemtest_file\n"
        "=====================\n"
        "This is the solution.\n"
        "---------------------\n"
        "Summary details.\n"
    )

    # Call the method
    KarpGraphs.save_solution(
        problem_name=problem_name,
        file_name=file_name,
        solution=solution,
        summary=summary,
        txt_outputname=txt_outputname
    )

<<<<<<< HEAD
    # Verify file content
    with open(txt_outputname, "r", encoding="utf-8") as f:
        content = f.read()
        assert content == expected_content, "File content does not match the expected result."

    # Clean up by removing the created file
    os.remove(txt_outputname) 

=======
>>>>>>> c815ae1f
def test_clique_solving_basic():
    """Test the basic solving of the clique problem."""
    graph = nx.Graph([(1, 2), (2, 3), (3, 1), (4, 5)])
    k: int = 3
    solution = KarpGraphs.clique(graph, k=k, solve=True)

    if not isinstance(solution, list):
        msg = f"Expected solution to be a list, but got {type(solution).__name__}"
        raise TypeError(msg)

    assert isinstance(solution, list), "Expected a list as the solution"
    assert all(isinstance(node, int) for node in solution), (
        "Each element in the solution should be an integer representing a node"
    )

def test_check_hamiltonian_path_solution():
    """Test for the check_hamiltonian_path_solution method."""

    # Create a valid graph with a Hamiltonian path
    graph = nx.Graph()
    graph.add_edges_from([(1, 2), (2, 3), (3, 4), (4, 5)])

    # Valid Hamiltonian path
    valid_solution = [1, 2, 3, 4, 5]
    result_valid = KarpGraphs.check_hamiltonian_path_solution(graph, valid_solution)
    assert result_valid == {"Valid Solution": True}, "Failed valid solution test"

    # Invalid solution: missing nodes
    invalid_solution_missing = [1, 2, 4, 5]  # Missing node 3
    result_missing = KarpGraphs.check_hamiltonian_path_solution(graph, invalid_solution_missing)
    expected_missing_error = {
        "Valid Solution": False,
        "Errors": {"Missing Nodes": [3], "Invalid Edges": [(2, 4)]}
    }
    assert result_missing == expected_missing_error, "Failed missing nodes test"


def test_create_graph():
    """Test for the _create_graph method."""

    # Sample input: clauses representing a SAT problem
    clauses = [["x1", "x2"], ["¬x1", "x3"], ["x2", "¬x3"]]

    # Expected nodes: All literals and their complements
    expected_nodes = {"x1", "x2", "x3", "¬x1", "¬x3"}

    # Expected edges:
    # From clauses: (x1-x2), (¬x1-x3), (x2-¬x3)
    # Complement edges: (x1-¬x1), (x3-¬x3)
    expected_edges = {
        ("x1", "x2"), ("¬x1", "x3"), ("x2", "¬x3"),
        ("x1", "¬x1"), ("x3", "¬x3")
    }

    # Generate graph
    graph = KarpGraphs._create_graph(clauses)

    # Check nodes
    assert set(graph.nodes) == expected_nodes, f"Expected nodes: {expected_nodes}, but got: {set(graph.nodes)}"

    # Check edges (ignoring order of pairs)
    actual_edges = {tuple(sorted(edge)) for edge in graph.edges}
    expected_edges = {tuple(sorted(edge)) for edge in expected_edges}

    assert actual_edges == expected_edges, f"Expected edges: {expected_edges}, but got: {actual_edges}"




def test_graph_to_text():
    """Test for the _graph_to_text method."""

    g = nx.Graph()
    g.add_edges_from([("x1", "x2"), ("¬x1", "x3"), ("x2", "¬x3")])

    expected_text = "5 3\n1 2\n2 5\n3 4\n"
    expected_node_map = {'1': 'x1', '2': 'x2', '3': '¬x1', '4': 'x3', '5': '¬x3'}

    result_text, result_node_map = KarpGraphs._graph_to_text(g)

    assert result_text == expected_text, f"Expected: {expected_text}, but got: {result_text}"

    assert result_node_map == expected_node_map, f"Expected: {expected_node_map}, but got: {result_node_map}"




def test_clique_solution_k_value():
    """Test that the solution has the correct number of nodes for the clique size k."""
    graph = nx.Graph([(1, 2), (2, 3), (3, 1), (4, 5), (2, 4), (4, 3)])
    k: int = 3
    solution = KarpGraphs.clique(graph, k=k, solve=True)

    if not isinstance(solution, list):
        msg = f"Expected solution to be a list, but got {type(solution).__name__}"
        raise TypeError(msg)

    assert len(solution) == k, f"Expected a clique of size {k}, but got {len(solution)}"


def test_clique_solution_maximal_clique():
    """Test finding the maximal clique (k=0) in the graph."""
    graph = nx.Graph([(1, 2), (2, 3), (3, 1), (4, 1)])
    solution = KarpGraphs.clique(graph, k=0, solve=True)

    if not isinstance(solution, list):
        msg = f"Expected solution to be a list, but got {type(solution).__name__}"
        raise TypeError(msg)

    assert len(solution) == 3, "Expected maximal clique of size 3 for this input graph"


def test_clique_solution_validation_correct():
    """Test validation for a correct clique solution."""
    graph = nx.Graph([(1, 2), (2, 3), (3, 1), (4, 5), (2, 4)])
    solution: list[Any] = [1, 2, 3]
    validation = KarpGraphs.check_clique_solution(graph, solution)

    assert validation["Valid Solution"], "Expected solution to be valid"


def test_clique_solution_validation_incorrect():
    """Test validation for an incorrect clique solution (not a complete subgraph)."""
    graph = nx.Graph([(1, 2), (2, 3), (3, 1), (1, 4)])
    solution: list[Any] = [1, 2, 4]
    validation = KarpGraphs.check_clique_solution(graph, solution)

    assert not validation["Valid Solution"], "Expected solution to be invalid due to missing edge"


def test_clique_empty_graph():
    """Test handling of an empty graph."""
    graph = nx.Graph()
    k: int = 3
    problem = KarpGraphs.clique(graph, k=k, solve=False)

    assert isinstance(problem, Problem), "Expected a Problem instance even with an empty graph"


def test_clique_single_node_graph():
    """Test a graph with a single node."""
    graph = nx.Graph()
    graph.add_node(1)
    k: int = 1
    solution = KarpGraphs.clique(graph, k=k, solve=True)

    if not isinstance(solution, list):
        msg = f"Expected solution to be a list, but got {type(solution).__name__}"
        raise TypeError(msg)

    assert solution == [1], "Expected the single node as the solution"


def test_clique_large_k_value():
    """Test the clique method with a k value larger than the graph's maximum clique size."""
    graph = nx.Graph([(1, 2), (2, 3), (3, 1), (4, 5)])
    k: int = 2
    solution = KarpGraphs.clique(graph, k=k, solve=True)

    if not isinstance(solution, list):
        msg = f"Expected solution to be a list, but got {type(solution).__name__}"
        raise TypeError(msg)

    assert len(solution) == k, "Expected an empty solution as no clique of size 5 exists in the graph"


def test_clique_cover_initialization():
    """Test the initialization of the clique cover problem."""
    graph = nx.Graph([(1, 2), (2, 3), (3, 1), (4, 5)])
    num_colors: int = 2
    problem = KarpGraphs.clique_cover(graph, num_colors=num_colors, solve=False)

    assert isinstance(problem, Problem), "Expected a Problem instance for clique cover initialization"


def test_clique_cover_solving_basic():
    """Test the basic solving of the clique cover problem."""
    graph = nx.Graph([(1, 2), (2, 3), (3, 1), (4, 5)])
    num_colors: int = 2
    solution = KarpGraphs.clique_cover(graph, num_colors=num_colors, solve=True)

    if not isinstance(solution, list):
        msg = f"Expected solution to be a list, but got {type(solution).__name__}"
        raise TypeError(msg)

    assert isinstance(solution, list), "Expected a list as the solution"
    assert all(len(pair) == 2 for pair in solution), (
        "Each element in the solution should be a tuple representing (node, color)"
    )


def test_clique_cover_solution_num_colors():
    """Test that the solution uses the correct number of colors."""
    graph = nx.Graph([(1, 2), (2, 3), (3, 1), (4, 5), (5, 6)])
    num_colors: int = 2
    solution = KarpGraphs.clique_cover(graph, num_colors=num_colors, solve=True)

    if not isinstance(solution, list):
        msg = f"Expected solution to be a list, but got {type(solution).__name__}"
        raise TypeError(msg)

    used_colors = {color for _, color in solution}
    assert len(used_colors) <= num_colors, (
        f"Expected solution to use up to {num_colors} colors, but used {len(used_colors)}"
    )


def test_clique_cover_solution_correct_cover():
    """Test validation for a correct clique cover solution."""
    graph = nx.Graph([(1, 2), (2, 3), (3, 1), (4, 5)])
    solution: list[Any] = [(1, 1), (2, 1), (3, 1), (4, 2), (5, 2)]  # known correctcover
    validation = KarpGraphs.check_clique_cover_solution(graph, solution)

    assert validation["Valid Solution"], "Expected solution to be valid for correct clique cover"


def test_clique_cover_solution_incorrect_cover():
    """Test validation for an incorrect clique cover solution (non-clique assignment)."""
    graph = nx.Graph([(1, 2), (2, 3), (3, 1), (1, 4)])
    solution: list[Any] = [(1, 1), (2, 1), (3, 2), (4, 1)]  # Invalid cover (node 4 doesn't connect to 2 or 3)
    validation = KarpGraphs.check_clique_cover_solution(graph, solution)

    assert not validation["Valid Solution"], "Expected solution to be invalid due to non-clique assignment"


def test_clique_cover_single_node_graph():
    """Test a graph with a single node."""
    graph = nx.Graph()
    graph.add_node(1)
    num_colors = 1
    solution = KarpGraphs.clique_cover(graph, num_colors=num_colors, solve=True)

    if not isinstance(solution, list):
        msg = f"Expected solution to be a list, but got {type(solution).__name__}"
        raise TypeError(msg)

    assert solution == [(1, 1)], "Expected the single node with color 1 in the solution"


def test_clique_cover_large_num_colors():
    """Test the clique cover with a large number of colors, exceeding the minimum requirement."""
    graph = nx.Graph([(1, 2), (2, 3), (3, 1), (4, 5)])
    num_colors = 5  # more colors than required
    solution = KarpGraphs.clique_cover(graph, num_colors=num_colors, solve=True)

    if not isinstance(solution, list):
        msg = f"Expected solution to be a list, but got {type(solution).__name__}"
        raise TypeError(msg)

    assert len({color for _, color in solution}) <= num_colors, (
        "Expected the number of colors used to be within the specified num_colors"
    )


def test_clique_cover_disconnected_graph():
    """Test the clique cover with a disconnected graph."""
    graph = nx.Graph([(1, 2), (3, 4), (5, 6)])
    num_colors = 3
    solution = KarpGraphs.clique_cover(graph, num_colors=num_colors, solve=True)

    if not isinstance(solution, list):
        msg = f"Expected solution to be a list, but got {type(solution).__name__}"
        raise TypeError(msg)

    used_colors = {color for _, color in solution}
    assert len(used_colors) <= num_colors, (
        f"Expected solution to use up to {num_colors} colors, but used {len(used_colors)}"
    )
    assert len(solution) == 6, "Expected each node to be assigned a color in the solution"


def test_vertex_cover_initialization():
    """Test the initialization of the vertex cover problem."""
    graph = nx.Graph([(1, 2), (2, 3), (3, 1), (4, 5)])
    problem = KarpGraphs.vertex_cover(graph, solve=False)

    assert isinstance(problem, Problem), "Expected a Problem instance for vertex cover initialization"


def test_vertex_cover_solving_basic():
    """Test the basic solving of the vertex cover problem."""
    graph = nx.Graph([(1, 2), (2, 3), (3, 1), (4, 5)])
    solution = KarpGraphs.vertex_cover(graph, solve=True)

    if not isinstance(solution, list):
        msg = f"Expected solution to be a list, but got {type(solution).__name__}"
        raise TypeError(msg)

    assert isinstance(solution, list), "Expected a list as the solution"
    assert all(isinstance(node, int) for node in solution), "Each element in the solution should be an integer node"


def test_vertex_cover_solution_minimum_size():
    """Test that the solution provides a minimum vertex cover size."""
    graph = nx.Graph([(1, 2), (2, 3), (3, 1), (4, 5), (5, 6)])
    solution = KarpGraphs.vertex_cover(graph, solve=True)

    if not isinstance(solution, list):
        msg = f"Expected solution to be a list, but got {type(solution).__name__}"
        raise TypeError(msg)

    # a valid cover for this graph is of size 3 (e.g., nodes 2, 4, and 5 or any equivalent valid cover)
    assert len(solution) <= 3, "Expected solution to provide a minimum vertex cover size"


def test_vertex_cover_solution_correct_cover():
    """Test validation for a correct vertex cover solution."""
    graph = nx.Graph([(1, 2), (2, 3), (3, 1), (4, 1)])
    solution = [2, 1]  # known correct cover for this graph
    validation = KarpGraphs.check_vertex_cover_solution(graph, solution)

    assert validation["Valid Solution"], "Expected solution to be valid for correct vertex cover"


def test_vertex_cover_solution_incorrect_cover():
    """Test validation for an incorrect vertex cover solution (missing required nodes)."""
    graph = nx.Graph([(1, 2), (2, 3), (3, 1), (1, 4)])
    solution = [2]  # Invalid cover (node 3 is not covered)
    validation = KarpGraphs.check_vertex_cover_solution(graph, solution)

    assert not validation["Valid Solution"], "Expected solution to be invalid due to uncovered edges"


def test_vertex_cover_single_node_graph():
    """Test a graph with a single node."""
    graph = nx.Graph()
    graph.add_node(1)
    solution = KarpGraphs.vertex_cover(graph, solve=True)

    if not isinstance(solution, list):
        msg = f"Expected solution to be a list, but got {type(solution).__name__}"
        raise TypeError(msg)

    assert solution == [], "Expected no nodes in the cover as a single node with no edges does not require covering"


def test_vertex_cover_large_num_nodes():
    """Test the vertex cover on a graph with many nodes but few edges."""
    graph = nx.Graph([(1, 2), (3, 4), (5, 6)])
    solution = KarpGraphs.vertex_cover(graph, solve=True)

    if not isinstance(solution, list):
        msg = f"Expected solution to be a list, but got {type(solution).__name__}"
        raise TypeError(msg)

    assert len(solution) <= 3, "Expected the vertex cover to include at most one node per edge"
    assert all(isinstance(node, int) for node in solution), "Each element in the solution should be an integer node"


def test_vertex_cover_disconnected_graph():
    """Test the vertex cover with a disconnected graph."""
    graph = nx.Graph([(1, 2), (3, 4), (5, 6)])
    solution = KarpGraphs.vertex_cover(graph, solve=True)

    if not isinstance(solution, list):
        msg = f"Expected solution to be a list, but got {type(solution).__name__}"
        raise TypeError(msg)

    assert len(solution) <= 3, "Expected each disconnected component to be covered individually with minimum nodes"
    assert len(solution) == len(set(solution)), "Expected each node in the solution to be unique"


def test_graph_coloring_initialization():
    """Test the initialization of the graph coloring problem."""
    graph = nx.Graph([(1, 2), (2, 3), (3, 1)])
    problem = KarpGraphs.graph_coloring(graph, num_colors=3, solve=False)

    assert isinstance(problem, Problem), "Expected a Problem instance for graph coloring initialization"


def test_graph_coloring_basic_solution():
    """Test the basic solution of the graph coloring problem with 3 colors."""
    graph = nx.Graph([(1, 2), (2, 3), (3, 1)])
    solution = KarpGraphs.graph_coloring(graph, num_colors=3, solve=True)

    if not isinstance(solution, list):
        msg = f"Expected solution to be a list, but got {type(solution).__name__}"
        raise TypeError(msg)

    assert isinstance(solution, list), "Expected a list as the solution"
    assert all(len(node_color) == 2 for node_color in solution), (
        "Each element in the solution should be a tuple of (node, color)"
    )


def test_graph_coloring_validity():
    """Test that the coloring solution is valid for a simple graph."""
    graph = nx.Graph([(1, 2), (2, 3), (3, 1)])
    solution = KarpGraphs.graph_coloring(graph, num_colors=3, solve=True)

    if not isinstance(solution, list):
        msg = f"Expected solution to be a list, but got {type(solution).__name__}"
        raise TypeError(msg)

    validation = KarpGraphs.check_graph_coloring_solution(graph, solution)
    assert validation["Valid Solution"], "Expected the solution to be a valid coloring"


def test_graph_coloring_invalid_colors():
    """Test that the graph coloring fails when not enough colors are provided."""
    graph = nx.Graph([(1, 2), (2, 3), (3, 1)])
    solution = KarpGraphs.graph_coloring(graph, num_colors=2, solve=True)

    if not isinstance(solution, list):
        msg = f"Expected solution to be a list, but got {type(solution).__name__}"
        raise TypeError(msg)

    validation = KarpGraphs.check_graph_coloring_solution(graph, solution)
    assert not validation["Valid Solution"], "Expected the solution to be invalid with insufficient colors"


def test_graph_coloring_chromatic_number():
    """Test that the solution respects the chromatic number of a small cycle graph."""
    graph = nx.cycle_graph(4)
    solution = KarpGraphs.graph_coloring(graph, num_colors=2, solve=True)

    if not isinstance(solution, list):
        msg = f"Expected solution to be a list, but got {type(solution).__name__}"
        raise TypeError(msg)

    validation = KarpGraphs.check_graph_coloring_solution(graph, solution)
    assert validation["Valid Solution"], "Expected the solution to be valid with 2 colors for C4 graph"


def test_graph_coloring_disconnected_graph():
    """Test coloring on a disconnected graph with 2 components."""
    graph = nx.Graph([(1, 2), (3, 4)])
    solution = KarpGraphs.graph_coloring(graph, num_colors=2, solve=True)

    if not isinstance(solution, list):
        msg = f"Expected solution to be a list, but got {type(solution).__name__}"
        raise TypeError(msg)

    validation = KarpGraphs.check_graph_coloring_solution(graph, solution)
    assert validation["Valid Solution"], "Expected the solution to be valid with disconnected components"


def test_graph_coloring_single_node():
    """Test coloring on a single-node graph."""
    graph = nx.Graph()
    graph.add_node(1)
    solution = KarpGraphs.graph_coloring(graph, num_colors=1, solve=True)

    if not isinstance(solution, list):
        msg = f"Expected solution to be a list, but got {type(solution).__name__}"
        raise TypeError(msg)

    assert solution == [(1, 1)], "Expected the single node to be colored with the only available color"


def test_graph_coloring_complete_graph():
    """Test coloring on a complete graph with n nodes, requiring n colors."""
    n = 4
    graph = nx.complete_graph(n)
    solution = KarpGraphs.graph_coloring(graph, num_colors=n, solve=True)

    if not isinstance(solution, list):
        msg = f"Expected solution to be a list, but got {type(solution).__name__}"
        raise TypeError(msg)

    validation = KarpGraphs.check_graph_coloring_solution(graph, solution)
    assert validation["Valid Solution"], f"Expected a valid coloring with {n} colors for K{n} graph"


def test_graph_coloring_large_sparse_graph():
    """Test graph coloring on a large sparse graph with fewer colors than nodes."""
    graph = nx.Graph([(1, 2), (3, 4), (5, 6), (7, 8), (9, 10)])
    solution = KarpGraphs.graph_coloring(graph, num_colors=3, solve=True)

    if not isinstance(solution, list):
        msg = f"Expected solution to be a list, but got {type(solution).__name__}"
        raise TypeError(msg)

    validation = KarpGraphs.check_graph_coloring_solution(graph, solution)
    assert validation["Valid Solution"], "Expected the solution to be valid for sparse graph with 3 colors"


def test_independent_set_initialization():
    """Test the initialization of the independent set problem."""
    graph = nx.Graph([(1, 2), (2, 3), (3, 1)])
    problem = KarpGraphs.independent_set(graph, solve=False)

    assert isinstance(problem, Problem), "Expected a Problem instance for independent set initialization"


def test_independent_set_basic_solution():
    """Test the basic solution of the independent set problem."""
    graph = nx.Graph([(1, 2), (2, 3), (3, 1)])
    solution = KarpGraphs.independent_set(graph, solve=True)

    if not isinstance(solution, list):
        msg = f"Expected solution to be a list, but got {type(solution).__name__}"
        raise TypeError(msg)

    assert isinstance(solution, list), "Expected a list as the solution"
    assert all(isinstance(node, int) for node in solution), "Each element in the solution should be an integer node"


def test_independent_set_validity():
    """Test that the independent set solution is valid for a simple graph."""
    graph = nx.Graph([(1, 2), (2, 3), (3, 1)])
    solution = KarpGraphs.independent_set(graph, solve=True)

    if not isinstance(solution, list):
        msg = f"Expected solution to be a list, but got {type(solution).__name__}"
        raise TypeError(msg)

    validation = KarpGraphs.check_independent_set_solution(graph, solution)
    assert validation["Valid Solution"], "Expected the solution to be a valid independent set"


def test_independent_set_disconnected_graph():
    """Test independent set on a disconnected graph."""
    graph = nx.Graph([(1, 2), (3, 4)])
    solution = KarpGraphs.independent_set(graph, solve=True)

    if not isinstance(solution, list):
        msg = f"Expected solution to be a list, but got {type(solution).__name__}"
        raise TypeError(msg)

    validation = KarpGraphs.check_independent_set_solution(graph, solution)
    assert validation["Valid Solution"], "Expected a valid solution for a disconnected graph"


def test_independent_set_large_sparse_graph():
    """Test independent set on a large sparse graph."""
    graph = nx.Graph([(1, 2), (3, 4), (5, 6), (7, 8), (9, 10)])
    solution = KarpGraphs.independent_set(graph, solve=True)

    if not isinstance(solution, list):
        msg = f"Expected solution to be a list, but got {type(solution).__name__}"
        raise TypeError(msg)

    validation = KarpGraphs.check_independent_set_solution(graph, solution)
    assert validation["Valid Solution"], "Expected a valid solution for a sparse graph"


def test_independent_set_single_node():
    """Test independent set on a single-node graph."""
    graph = nx.Graph()
    graph.add_node(1)
    solution = KarpGraphs.independent_set(graph, solve=True)

    if not isinstance(solution, list):
        msg = f"Expected solution to be a list, but got {type(solution).__name__}"
        raise TypeError(msg)

    assert solution == [1], "Expected the single node to be part of the independent set"


def test_independent_set_complete_graph():
    """Test independent set on a complete graph, where only one node can be in the set."""
    n = 4
    graph = nx.complete_graph(n)
    solution = KarpGraphs.independent_set(graph, solve=True)

    if not isinstance(solution, list):
        msg = f"Expected solution to be a list, but got {type(solution).__name__}"
        raise TypeError(msg)

    assert len(solution) == 1, "Expected only one node in the independent set for a complete graph"


def test_independent_set_path_graph():
    """Test independent set on a path graph, where alternate nodes form the maximum independent set."""
    n = 5
    graph = nx.path_graph(n)
    solution = KarpGraphs.independent_set(graph, solve=True)

    if not isinstance(solution, list):
        msg = f"Expected solution to be a list, but got {type(solution).__name__}"
        raise TypeError(msg)

    validation = KarpGraphs.check_independent_set_solution(graph, solution)
    assert validation["Valid Solution"], "Expected a valid solution for the path graph"
    assert len(solution) == (n + 1) // 2, "Expected maximum independent set to have (n+1)//2 nodes for path graph"


def test_independent_set_cycle_graph():
    """Test independent set on a cycle graph, where alternate nodes form the maximum independent set."""
    n = 6
    graph = nx.cycle_graph(n)
    solution = KarpGraphs.independent_set(graph, solve=True)

    if not isinstance(solution, list):
        msg = f"Expected solution to be a list, but got {type(solution).__name__}"
        raise TypeError(msg)

    validation = KarpGraphs.check_independent_set_solution(graph, solution)
    assert validation["Valid Solution"], "Expected a valid solution for the cycle graph"
    assert len(solution) == n // 2, "Expected maximum independent set to have n//2 nodes for cycle graph"


def test_directed_feedback_vertex_set_initialization():
    """Test the initialization of the directed feedback vertex set problem."""
    graph = nx.DiGraph([(1, 2), (2, 3), (3, 1), (3, 4)])
    problem = KarpGraphs.directed_feedback_vertex_set(graph, solve=False)

    assert isinstance(problem, Problem), "Expected a Problem instance for feedback vertex set initialization"


def test_directed_feedback_vertex_set_basic_solution():
    """Test the basic solution of the directed feedback vertex set problem."""
    graph = nx.DiGraph([(1, 2), (2, 3), (3, 1), (3, 4)])
    solution = KarpGraphs.directed_feedback_vertex_set(graph, solve=True)

    if not isinstance(solution, list):
        msg = f"Expected solution to be a list, but got {type(solution).__name__}"
        raise TypeError(msg)

    assert isinstance(solution, list), "Expected a list as the solution"
    assert all(isinstance(node, int) for node in solution), "Each element in the solution should be an integer node"


def test_directed_feedback_vertex_set_validity():
    """Test that the feedback vertex set solution is valid for a simple graph."""
    graph = nx.DiGraph([(1, 2), (2, 3), (3, 1)])
    solution = KarpGraphs.directed_feedback_vertex_set(graph, solve=True)

    if not isinstance(solution, list):
        msg = f"Expected solution to be a list, but got {type(solution).__name__}"
        raise TypeError(msg)

    validation = KarpGraphs.check_directed_feedback_vertex_set_solution(graph, solution)
    assert validation["Valid Solution"], "Expected the solution to be a valid feedback vertex set"


def test_directed_feedback_vertex_set_minimal_size():
    """Test that the solution provides a minimal feedback vertex set."""
    graph = nx.DiGraph([(1, 2), (2, 3), (3, 1), (2, 4)])
    solution = KarpGraphs.directed_feedback_vertex_set(graph, solve=True)

    if not isinstance(solution, list):
        msg = f"Expected solution to be a list, but got {type(solution).__name__}"
        raise TypeError(msg)

    assert len(solution) == 1, "Expected the minimal feedback vertex set to have size 1"


def test_directed_feedback_vertex_set_solution_correct():
    """Test validation for a correct feedback vertex set solution."""
    graph = nx.DiGraph([(1, 2), (2, 3), (3, 1)])
    solution = [2]
    validation = KarpGraphs.check_directed_feedback_vertex_set_solution(graph, solution)

    assert validation["Valid Solution"], "Expected the solution to be valid"


def test_directed_feedback_vertex_set_solution_incorrect():
    """Test validation for an incorrect feedback vertex set solution (cycles remain)."""
    graph = nx.DiGraph([(1, 2), (2, 3), (3, 1)])
    solution = [4]
    validation = KarpGraphs.check_directed_feedback_vertex_set_solution(graph, solution)

    assert not validation["Valid Solution"], "Expected the solution to be invalid due to remaining cycles"


def test_directed_feedback_vertex_set_multiple_cycles():
    """Test the feedback vertex set on a graph with multiple cycles."""
    graph = nx.DiGraph([(1, 2), (2, 1), (2, 3), (3, 2), (3, 4), (4, 3)])
    solution = KarpGraphs.directed_feedback_vertex_set(graph, solve=True)

    if not isinstance(solution, list):
        msg = f"Expected solution to be a list, but got {type(solution).__name__}"
        raise TypeError(msg)

    validation = KarpGraphs.check_directed_feedback_vertex_set_solution(graph, solution)
    assert validation["Valid Solution"], "Expected the solution to be valid for multiple cycles"

    assert len(solution) >= 1, "Expected the feedback vertex set to include at least one node"


def test_directed_feedback_vertex_set_disconnected_graph():
    """Test the feedback vertex set on a disconnected graph."""
    graph = nx.DiGraph([(1, 2), (2, 1), (3, 4)])
    solution = KarpGraphs.directed_feedback_vertex_set(graph, solve=True)

    if not isinstance(solution, list):
        msg = f"Expected solution to be a list, but got {type(solution).__name__}"
        raise TypeError(msg)

    validation = KarpGraphs.check_directed_feedback_vertex_set_solution(graph, solution)

    assert validation["Valid Solution"], "Expected the solution to be valid for disconnected graph"

    assert len(solution) >= 1, "Expected the feedback vertex set to include nodes from the cyclic component"


def test_directed_feedback_vertex_set_single_node():
    """Test the feedback vertex set on a graph with a single node."""
    graph = nx.DiGraph()
    graph.add_node(1)
    solution = KarpGraphs.directed_feedback_vertex_set(graph, solve=True)

    assert solution == [], "Expected an empty feedback vertex set for a single-node graph"


def test_directed_feedback_vertex_set_large_acyclic_graph():
    """Test the feedback vertex set on a large acyclic graph."""
    graph = nx.gn_graph(10, seed=42, create_using=nx.DiGraph)
    solution = KarpGraphs.directed_feedback_vertex_set(graph, solve=True)

    assert solution == [], "Expected an empty feedback vertex set for a large acyclic graph"


def test_directed_feedback_edge_set_initialization():
    """Test the initialization of the directed feedback edge set problem."""
    graph = nx.DiGraph([(1, 2), (2, 3), (3, 1), (3, 4)])
    problem = KarpGraphs.directed_feedback_edge_set(graph, solve=False)

    assert isinstance(problem, Problem), "Expected a Problem instance for feedback edge set initialization"


def test_directed_feedback_edge_set_basic_solution():
    """Test the basic solution of the directed feedback edge set problem."""
    graph = nx.DiGraph([(1, 2), (2, 3), (3, 1), (3, 4)])
    solution = KarpGraphs.directed_feedback_edge_set(graph, solve=True)

    assert isinstance(solution, list), "Expected a list as the solution"
    assert all(len(edge) == 2 for edge in solution), (
        "Each element in the solution should be a tuple representing an edge"
    )


def test_directed_feedback_edge_set_validity():
    """Test that the feedback edge set solution is valid for a simple graph."""
    graph = nx.DiGraph([(1, 2), (2, 3), (3, 1)])
    solution = KarpGraphs.directed_feedback_edge_set(graph, solve=True)
    if not isinstance(solution, list):
        msg = f"Expected solution to be a list, but got {type(solution).__name__}"
        raise TypeError(msg)

    validation = KarpGraphs.check_directed_feedback_edge_set_solution(graph, solution)
    assert validation["Valid Solution"], "Expected the solution to be a valid feedback edge set"


def test_directed_feedback_edge_set_minimal_size():
    """Test that the solution provides a minimal feedback edge set."""
    graph = nx.DiGraph([(1, 2), (2, 3), (3, 1), (2, 4)])
    solution = KarpGraphs.directed_feedback_edge_set(graph, solve=True)

    if not isinstance(solution, list):
        msg = f"Expected solution to be a list, but got {type(solution).__name__}"
        raise TypeError(msg)

    assert len(solution) == 1, "Expected the minimal feedback edge set to have size 1"


def test_directed_feedback_edge_set_solution_correct():
    """Test validation for a correct feedback edge set solution."""
    graph = nx.DiGraph([(1, 2), (2, 3), (3, 1)])
    solution = [(3, 1)]

    validation = KarpGraphs.check_directed_feedback_edge_set_solution(graph, solution)

    assert validation["Valid Solution"], "Expected a valid solution for the disconnected graph"


def test_directed_feedback_edge_set_solution_incorrect():
    """Test validation for an incorrect feedback edge set solution (cycles remain)."""
    graph = nx.DiGraph([(1, 2), (2, 3), (3, 1)])
    solution = [(1, 3)]
    validation = KarpGraphs.check_directed_feedback_edge_set_solution(graph, solution)

    assert not validation["Valid Solution"], "Expected a valid solution for the disconnected graph"


def test_directed_feedback_edge_set_no_cycles():
    """Test the feedback edge set on an acyclic graph."""
    graph = nx.DiGraph([(1, 2), (2, 3), (3, 4)])
    solution = KarpGraphs.directed_feedback_edge_set(graph, solve=True)

    if not isinstance(solution, list):
        msg = f"Expected solution to be a list, but got {type(solution).__name__}"
        raise TypeError(msg)

    assert solution == [], "Expected an empty feedback edge set for an acyclic graph"


def test_directed_feedback_edge_set_multiple_cycles():
    """Test the feedback edge set on a graph with multiple cycles."""
    graph = nx.DiGraph([(1, 2), (2, 1), (2, 3), (3, 2)])
    solution = KarpGraphs.directed_feedback_edge_set(graph, solve=True)

    if not isinstance(solution, list):
        msg = f"Expected solution to be a list, but got {type(solution).__name__}"
        raise TypeError(msg)
    validation = KarpGraphs.check_directed_feedback_edge_set_solution(graph, solution)

    assert validation["Valid Solution"], "Expected the solution to be valid for multiple cycles"


def test_directed_feedback_edge_set_disconnected_graph():
    """Test the feedback edge set on a disconnected graph."""
    graph = nx.DiGraph([(1, 2), (2, 1), (3, 4)])
    solution = KarpGraphs.directed_feedback_edge_set(graph, solve=True)

    if isinstance(solution, list):
        validation = KarpGraphs.check_directed_feedback_edge_set_solution(graph, solution)
        assert validation["Valid Solution"], "Expected a valid solution for the disconnected graph"
    else:
        msg = "Expected list[tuple[int, int]] but got another type"
        raise TypeError(msg)

    assert validation["Valid Solution"], "Expected the solution to be valid for disconnected graph"


def test_directed_feedback_edge_set_single_node():
    """Test the feedback edge set on a graph with a single node."""
    graph = nx.DiGraph()
    graph.add_node(1)
    solution = KarpGraphs.directed_feedback_edge_set(graph, solve=True)

    assert solution == [], "Expected an empty feedback edge set for a single-node graph"


def test_directed_feedback_edge_set_large_acyclic_graph():
    """Test the feedback edge set on a large acyclic graph."""
    graph = nx.gn_graph(8, seed=42, create_using=nx.DiGraph)
    solution = KarpGraphs.directed_feedback_edge_set(graph, solve=True)

    assert solution == [], "Expected an empty feedback edge set for a large acyclic graph"


def test_hamiltonian_path_initialization():
    """Test the initialization of the Hamiltonian Path problem."""
    graph = nx.Graph([(1, 2), (2, 3), (3, 4)])
    problem = KarpGraphs.hamiltonian_path(graph, solve=False)

    assert isinstance(problem, Problem), "Expected a Problem instance for Hamiltonian Path initialization"


def test_hamiltonian_path_exists():
    """Test if a Hamiltonian Path exists in a simple path graph."""
    graph = nx.path_graph(4)
    solution = KarpGraphs.hamiltonian_path(graph, solve=True)

    assert isinstance(solution, list), "Expected a list as the solution"
    assert len(solution) == 4, "Expected Hamiltonian Path to include all nodes in the graph"


def test_hamiltonian_path_complete_graph():
    """Test the Hamiltonian Path in a complete graph, which always has a Hamiltonian Path."""
    graph = nx.complete_graph(4)
    solution = KarpGraphs.hamiltonian_path(graph, solve=True)

    assert isinstance(solution, list), "Expected a list as the solution"
    assert len(solution) == 4, "Expected Hamiltonian Path to include all nodes in a complete graph"


def test_max_cut_initialization():
    """Test the initialization of the Max-Cut problem."""
    graph = nx.Graph([(1, 2), (2, 3), (3, 1)])
    problem = KarpGraphs.max_cut(graph, solve=False)

    assert isinstance(problem, Problem), "Expected a Problem instance for Max-Cut initialization"


def test_max_cut_simple_graph():
    """Test a simple triangle graph for Max-Cut."""
    graph = nx.Graph([(1, 2), (2, 3), (3, 1)])
    solution = KarpGraphs.max_cut(graph, solve=True)

    assert isinstance(solution, list), "Expected a list as the solution"
    assert len(solution) <= len(graph.nodes), "Solution set should not exceed the number of nodes in the graph"<|MERGE_RESOLUTION|>--- conflicted
+++ resolved
@@ -11,12 +11,9 @@
 # for managing symbols
 from mqt.qao.karp import KarpGraphs
 from mqt.qao.problem import Problem
-<<<<<<< HEAD
 from io import StringIO
 import sys
 import os
-=======
->>>>>>> c815ae1f
 
 
 def test_clique_initialization():
@@ -116,7 +113,6 @@
         txt_outputname=txt_outputname
     )
 
-<<<<<<< HEAD
     # Verify file content
     with open(txt_outputname, "r", encoding="utf-8") as f:
         content = f.read()
@@ -125,8 +121,6 @@
     # Clean up by removing the created file
     os.remove(txt_outputname) 
 
-=======
->>>>>>> c815ae1f
 def test_clique_solving_basic():
     """Test the basic solving of the clique problem."""
     graph = nx.Graph([(1, 2), (2, 3), (3, 1), (4, 5)])
