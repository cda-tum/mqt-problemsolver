--- conflicted
+++ resolved
@@ -90,21 +90,12 @@
     )
 
     # Verify file content
-<<<<<<< HEAD
     with Path(txt_outputname).open(encoding="utf-8") as f:
-=======
-    with open(txt_outputname, encoding="utf-8") as f:
->>>>>>> 1b4239e8
         content = f.read()
         assert content == expected_content, "File content does not match the expected result."
 
     # Clean up by removing the created file
-<<<<<<< HEAD
     Path(txt_outputname).unlink() 
-=======
-    os.remove(txt_outputname)
-
->>>>>>> 1b4239e8
 
 def test_clique_solving_basic():
     """Test the basic solving of the clique problem."""
@@ -141,35 +132,7 @@
     assert result_missing == expected_missing_error, "Failed missing nodes test"
 
 
-<<<<<<< HEAD
   
-=======
-def test_create_graph():
-    """Test for the _create_graph method."""
-
-    # Sample input: clauses representing a SAT problem
-    clauses = [["x1", "x2"], ["¬x1", "x3"], ["x2", "¬x3"]]
-
-    # Expected nodes: All literals and their complements
-    expected_nodes = {"x1", "x2", "x3", "¬x1", "¬x3"}
-
-    # Expected edges:
-    # From clauses: (x1-x2), (¬x1-x3), (x2-¬x3)
-    # Complement edges: (x1-¬x1), (x3-¬x3)
-    expected_edges = {("x1", "x2"), ("¬x1", "x3"), ("x2", "¬x3"), ("x1", "¬x1"), ("x3", "¬x3")}
-
-    # Generate graph
-    graph = KarpGraphs._create_graph(clauses)
-
-    # Check nodes
-    assert set(graph.nodes) == expected_nodes, f"Expected nodes: {expected_nodes}, but got: {set(graph.nodes)}"
-
-    # Check edges (ignoring order of pairs)
-    actual_edges = {tuple(sorted(edge)) for edge in graph.edges}
-    expected_edges = {tuple(sorted(edge)) for edge in expected_edges}
-
-    assert actual_edges == expected_edges, f"Expected edges: {expected_edges}, but got: {actual_edges}"
->>>>>>> 1b4239e8
 
 
 def test_graph_to_text():
