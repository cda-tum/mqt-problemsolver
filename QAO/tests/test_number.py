--- conflicted
+++ resolved
@@ -2,10 +2,6 @@
 
 from __future__ import annotations
 
-<<<<<<< HEAD
-=======
-import os
->>>>>>> 1b4239e8
 import sys
 from io import StringIO
 from pathlib import Path
@@ -49,7 +45,6 @@
 
 def test_convert_dict_to_string():
     """Test for the convert_dict_to_string method."""
-<<<<<<< HEAD
     
     valid_solution_dict = {
         "Valid Solution": True,
@@ -61,11 +56,6 @@
     expected_valid_output = (
         "Valid Solution\nDetails: {'Constraint 1': 'Passed', 'Constraint 2': 'Passed'}"
     )
-=======
-
-    valid_solution_dict = {"Valid Solution": True, "Details": {"Constraint 1": "Passed", "Constraint 2": "Passed"}}
-    expected_valid_output = "Valid Solution\nDetails:\n'Constraint 1': Passed\n'Constraint 2': Passed"
->>>>>>> 1b4239e8
     result_valid = KarpNumber.convert_dict_to_string(valid_solution_dict)
 
     differences = []
@@ -75,7 +65,6 @@
 
     assert result_valid == expected_valid_output
 
-<<<<<<< HEAD
     invalid_solution_dict = {
         "Valid Solution": False,
         "Errors": {
@@ -89,10 +78,6 @@
         "{'Constraint 1': 'Failed', "
         "'Constraint 2': ''}"
     )
-=======
-    invalid_solution_dict = {"Valid Solution": False, "Errors": {"Constraint 1": "Failed", "Constraint 2": ""}}
-    expected_invalid_output = "Invalid Solution\nErrors:\n'Constraint 1': Failed"
->>>>>>> 1b4239e8
     result_invalid = KarpNumber.convert_dict_to_string(invalid_solution_dict)
 
     assert result_invalid == expected_invalid_output, "Output for invalid solution does not match the expected result."
@@ -110,15 +95,11 @@
 
     # Expected content
     expected_content = (
-<<<<<<< HEAD
         "Test Problemtest_file\n"
         "=====================\n"
         "This is the solution.\n"
         "---------------------\n"
         "Summary details."
-=======
-        "Test Problemtest_file\n=====================\nThis is the solution.\n---------------------\nSummary details.\n"
->>>>>>> 1b4239e8
     )
 
     # Call the method
@@ -131,20 +112,12 @@
     )
 
     # Verify file content
-<<<<<<< HEAD
     with Path(txt_outputname).open(encoding="utf-8") as f:
-=======
-    with open(txt_outputname, encoding="utf-8") as f:
->>>>>>> 1b4239e8
         content = f.read()
         assert content == expected_content, "File content does not match the expected result."
 
     # Clean up by removing the created file
-<<<<<<< HEAD
     Path(txt_outputname).unlink() 
-=======
-    os.remove(txt_outputname)
->>>>>>> 1b4239e8
 
 
 def test_check_integer_programming():
@@ -160,14 +133,7 @@
     b_invalid = [5, 11]
     x_invalid = [0.0, 1.0]  # 1*0 + 2*1 != 5
     result_invalid = KarpNumber.check_integer_programming(s_invalid, b_invalid, x_invalid)
-<<<<<<< HEAD
     assert not result_invalid["Valid Solution"]
-=======
-    expected_invalid_result = np.dot(np.array(s_invalid), np.array(x_invalid))
-    assert result_invalid == {"Valid Solution": False, "Result": expected_invalid_result}, (
-        "Failed invalid solution test"
-    )
->>>>>>> 1b4239e8
 
 
 def test_sat_solving_basic():
@@ -266,28 +232,6 @@
     assert isinstance(set_2, list)
 
 
-<<<<<<< HEAD
-=======
-def test_check_integer_programming():
-    """Test for the check_integer_programming method."""
-
-    # Test case 1: Valid solution
-    s_valid = [[1, 2], [3, 4]]
-    b_valid = [5, 11]
-    x_valid = [1, 2]  # 1*1 + 2*2 = 5 and 3*1 + 4*2 = 11
-    result_valid = KarpNumber.check_integer_programming(s_valid, b_valid, x_valid)
-    assert result_valid == {"Valid Solution": True}, "Failed valid solution test"
-
-    # Test case 2: Invalid solution
-    s_invalid = [[1, 2], [3, 4]]
-    b_invalid = [5, 11]
-    x_invalid = [0, 1]  # 1*0 + 2*1 != 5
-    result_invalid = KarpNumber.check_integer_programming(s_invalid, b_invalid, x_invalid)
-    expected_invalid_result = np.dot(np.array(s_invalid), np.array(x_invalid))
-    assert result_invalid == {"Valid Solution": False, "Result": expected_invalid_result}, (
-        "Failed invalid solution test"
-    )
->>>>>>> 1b4239e8
 
 
 def test_number_partition_balanced_solution():
