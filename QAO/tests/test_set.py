--- conflicted
+++ resolved
@@ -1,12 +1,9 @@
 from __future__ import annotations
 
 import sys
-<<<<<<< HEAD
-import os
-=======
 from io import StringIO
 from typing import Any
->>>>>>> c815ae1f
+import os
 
 import networkx as nx
 
@@ -49,7 +46,6 @@
     assert output == expected_output, "The printed output does not match the expected result."
 
 
-<<<<<<< HEAD
 def test_set_to_string():
         """Test for the set_to_string method."""
         sets_list = [
@@ -147,8 +143,6 @@
     os.remove(txt_outputname) 
 
 
-=======
->>>>>>> c815ae1f
 def test_set_cover_solving_basic():
     """Ensure that solving a basic set cover problem returns a list of tuples as the solution."""
     input_data = [(1, [1, 2]), (2, [2, 3])]
