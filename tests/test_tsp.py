--- conflicted
+++ resolved
@@ -3,14 +3,9 @@
 
 def test_kakuro() -> None:
     tsp = TSP()
-<<<<<<< HEAD
     res = tsp.solve(1, 2, 3, 4, 5, 6, quantum_algorithm="QPE", objective_function="shortest_path")
     assert res is not None
     assert res == [3, 1, 2, 4]
     res = tsp.solve(6, 9, 2, 1, 8, 4, quantum_algorithm="QPE", objective_function="shortest_path")
     assert res is not None
     assert res == [4, 1, 2, 3]
-=======
-    assert tsp.solve(1, 2, 3, 4, 5, 6, quantum_algorithm="QPE", objective_function="shortest_path") == [3, 1, 2, 4]
-    assert tsp.solve(6, 9, 2, 1, 8, 4, quantum_algorithm="QPE", objective_function="shortest_path") == [4, 1, 2, 3]
->>>>>>> 923bcb3d
