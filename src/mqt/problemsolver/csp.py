from __future__ import annotations

from typing import TYPE_CHECKING, TypedDict

import numpy as np
from mqt import ddsim
from qiskit import QuantumCircuit, QuantumRegister, execute
<<<<<<< HEAD

if TYPE_CHECKING:
    from qiskit.circuit import Instruction


class Constraint(TypedDict, total=False):
    """
    Class to store the properties of a single constraint.
    """

    constraint_type: str
    operand_one: str
    operand_two: str
    to_be_satisfied_sum: int
=======
>>>>>>> 923bcb3d


class CSP:
    def solve(
        self,
        constraints: list[Constraint],
        quantum_algorithm: str = "Grover",
    ) -> tuple[int, int, int, int] | bool:
        """Method to solve the problem.

        Keyword arguments:
        constraints -- List of to be satisfied constraints.
        quantum_algorithm -- Selected quantum algorithm to solve problem.

        Return values:
        solution -- Solution to the problem if it exists.
        """
        if quantum_algorithm == "Grover":
            qc, anc, anc_mct, flag, nqubits, nancilla, (a, b, c, d) = self.init_qc()
            qc, mct_list = self.encode_constraints(qc, a, b, c, d, anc, constraints=constraints)
            oracle = self.create_oracle(qc, mct_list, flag, anc_mct)
            for m in (5, 6, 7, 8, 12):
                qc = self.create_grover(oracle, nqubits, nancilla, ninputs=nqubits - 1, grover_iterations=m)
                solution = self.simulate(qc)
                if solution:
                    break
            if solution:
                return solution
            return False

        print("ERROR: Selected quantum algorithm is not implemented.")
        return False

    def print_problem(
        self,
        sum_s0: str | int = "s0",
        sum_s1: str | int = "s1",
        sum_s2: str | int = "s2",
        sum_s3: str | int = "s3",
        a: str | int = "a",
        b: str | int = "b",
        c: str | int = "c",
        d: str | int = "d",
    ) -> None:
        """Method to visualize the problem.

        Keyword arguments:
        sum_* -- Sums to be satisfied.
        a to d -- Variable values satisfying the respective sums.
        """

        print("     | ", sum_s0, " | ", sum_s1, " | ")
        print("------------------")
        print(" ", sum_s2, " | ", a, " | ", b, " |")
        print("------------------")
        print(" ", sum_s3, " | ", c, " | ", d, " |")
        print("------------------\n")

<<<<<<< HEAD
    def check_inequality(
        self,
        qc: QuantumCircuit,
        x: tuple[QuantumRegister, QuantumRegister],
        y: tuple[QuantumRegister, QuantumRegister],
        res_anc: QuantumRegister,
    ) -> None:
=======
    def check_inequality(self, qc: QuantumCircuit, x: tuple, y: tuple, res_anc: QuantumRegister):
>>>>>>> 923bcb3d
        x_low, x_high = x
        y_low, y_high = y

        qc.cx(x_high, y_high)
        qc.x(y_high)
        qc.cx(x_low, y_low)
        qc.x(y_low)

        qc.rccx(y_low, y_high, res_anc)
        qc.x(res_anc)

        # Uncompute
        qc.x(y_low)
        qc.cx(x_low, y_low)
        qc.x(y_high)
        qc.cx(x_high, y_high)

<<<<<<< HEAD
    def check_equality(
        self,
        qc: QuantumCircuit,
        x: tuple[QuantumRegister, QuantumRegister, QuantumRegister],
        s: str,
        res_anc: QuantumRegister,
    ) -> None:
=======
    def check_equality(self, qc: QuantumCircuit, x: tuple, s: str, res_anc: QuantumRegister):
>>>>>>> 923bcb3d
        x_low, x_mid, x_high = x

        if s[-1] == "0":
            qc.x(x_low)
        if s[-2] == "0":
            qc.x(x_mid)
        if s[-3] == "0":
            qc.x(x_high)

        qc.rcccx(x_low, x_mid, x_high, res_anc)

    def add_two_numbers(
        self,
        qc: QuantumCircuit,
        x: tuple[QuantumRegister, QuantumRegister],
        y: tuple[QuantumRegister, QuantumRegister],
        ancs: QuantumRegister,
        res_anc_low: QuantumRegister,
        res_anc_high: QuantumRegister,
        anc_carry: QuantumRegister,
    ) -> tuple[QuantumRegister, QuantumRegister, QuantumRegister]:
        x_low, x_high = x
        y_low, y_high = y

        qc.rccx(x_low, y_low, res_anc_high)
        qc.cx(x_low, y_low)
        qc.cx(y_low, res_anc_low)
        qc.rccx(x_high, y_high, ancs[0])
        qc.cx(x_high, y_high)
        qc.rccx(y_high, res_anc_high, ancs[1])
        qc.cx(y_high, res_anc_high)

        qc.x(ancs[0])
        qc.x(ancs[1])
        qc.x(anc_carry)
        qc.rccx(ancs[0], ancs[1], anc_carry)

        # Uncompute
        qc.cx(x_high, y_high)
        qc.cx(x_low, y_low)

        return (res_anc_low, res_anc_high, anc_carry)

    def encode_constraints(
        self,
        qc: QuantumCircuit,
        a: QuantumRegister,
        b: QuantumRegister,
        c: QuantumRegister,
        d: QuantumRegister,
        anc: QuantumRegister,
        constraints: list[Constraint],
    ) -> tuple[QuantumCircuit, list[QuantumRegister]]:
        mct_list = []

        dict_variable_to_quantumregister = {
            "a": a,
            "b": b,
            "c": c,
            "d": d,
        }
        anc_needed_per_constraint = {
            "inequality": 1,
            "addition_equality": 6,
        }
        anc_index = 0
        for constraint in constraints:
<<<<<<< HEAD
            if constraint.get("constraint_type") == "inequality":
                first_qreg = dict_variable_to_quantumregister[constraint["operand_one"]]
                second_qreg = dict_variable_to_quantumregister[constraint["operand_two"]]
=======
            if constraint.get("type") == "inequality":
                first_qreg = dict_variable_to_quantumregister.get(constraint.get("operand_one"))
                second_qreg = dict_variable_to_quantumregister.get(constraint.get("operand_two"))
>>>>>>> 923bcb3d

                self.check_inequality(qc, first_qreg, second_qreg, anc[anc_index])
                mct_list.append(anc[anc_index])
                qc.barrier()
                anc_index += anc_needed_per_constraint[constraint["constraint_type"]]

<<<<<<< HEAD
            elif constraint.get("constraint_type") == "addition_equality":
                first_qreg = dict_variable_to_quantumregister[constraint["operand_one"]]
                second_qreg = dict_variable_to_quantumregister[constraint["operand_two"]]
=======
            elif constraint.get("type") == "addition_equality":
                first_qreg = dict_variable_to_quantumregister.get(constraint.get("operand_one"))
                second_qreg = dict_variable_to_quantumregister.get(constraint.get("operand_two"))
>>>>>>> 923bcb3d
                tmp_1 = self.add_two_numbers(
                    qc,
                    first_qreg,
                    second_qreg,
                    anc[anc_index : anc_index + 2],
                    anc[anc_index + 2],
                    anc[anc_index + 3],
                    anc[anc_index + 4],
                )
                qc.barrier()
                self.check_equality(
                    qc,
                    tmp_1,
                    bin(constraint["to_be_satisfied_sum"])[2:].zfill(3),
                    anc[anc_index + 5],
                )
                mct_list.append(anc[anc_index + 5])
                qc.barrier()
                anc_index += anc_needed_per_constraint[constraint["constraint_type"]]
            else:
                print("Unexpected constraint type: ", constraint["constraint_type"])

        return (qc, mct_list)

    def create_oracle(
        self,
        qc: QuantumCircuit,
        mct_list: list[QuantumRegister],
        flag: QuantumRegister,
        anc_mct: QuantumRegister,
    ) -> Instruction:
        compute = qc.to_instruction()

        # mark solution
        qc.mct(mct_list, flag, ancilla_qubits=anc_mct, mode="v-chain")

        # uncompute
        uncompute = compute.inverse()
        uncompute.name = "uncompute"
        qc.append(uncompute, range(qc.num_qubits))

        return qc.to_instruction(label="oracle")

    def init_qc(
        self,
    ) -> tuple[
        QuantumCircuit,
        QuantumRegister,
        QuantumRegister,
        QuantumRegister,
        int,
        int,
        tuple[
            tuple[QuantumRegister, QuantumRegister],
            tuple[QuantumRegister, QuantumRegister],
            tuple[QuantumRegister, QuantumRegister],
            tuple[QuantumRegister, QuantumRegister],
        ],
    ]:
        a_low = QuantumRegister(1, "a_low")
        a_high = QuantumRegister(1, "a_high")
        a = (a_low, a_high)
        b_low = QuantumRegister(1, "b_low")
        b_high = QuantumRegister(1, "b_high")
        b = (b_low, b_high)
        c_low = QuantumRegister(1, "c_low")
        c_high = QuantumRegister(1, "c_high")
        c = (c_low, c_high)
        d_low = QuantumRegister(1, "d_low")
        d_high = QuantumRegister(1, "d_high")
        d = (d_low, d_high)

        anc = QuantumRegister(28, "anc")
        anc_mct = QuantumRegister(10, "mct_ancilla")
        flag = QuantumRegister(1, "flag")
        qc = QuantumCircuit(
            a_low,
            a_high,
            b_low,
            b_high,
            c_low,
            c_high,
            d_low,
            d_high,
            anc,
            anc_mct,
            flag,
        )

        nqubits = 9
        nancilla = anc.size + anc_mct.size
        return (qc, anc, anc_mct, flag, nqubits, nancilla, (a, b, c, d))

    def create_grover(
        self,
        oracle: QuantumCircuit,
        nqubits: int,
        nancilla: int,
        ninputs: int,
        grover_iterations: int,
    ) -> QuantumCircuit:
        import numpy as np

        qc = QuantumCircuit(nqubits + nancilla, ninputs)
        qc.h(range(ninputs))
        qc.x(nqubits + nancilla - 1)
        qc.h(nqubits + nancilla - 1)

        for _ in range(round(grover_iterations)):
            qc.append(oracle, range(nqubits + nancilla))
            qc.h(range(ninputs))
            qc.x(range(ninputs))
            qc.mcp(np.pi, list(range(ninputs - 1)), ninputs - 1)
            qc.x(range(ninputs))
            qc.h(range(ninputs))
        qc.measure(range(ninputs), range(ninputs))

        return qc

    def simulate(self, qc: QuantumCircuit) -> tuple[int, int, int, int] | None:
        backend = ddsim.DDSIMProvider().get_backend("qasm_simulator")
        job = execute(qc, backend, shots=10000)
        counts = job.result().get_counts(qc)

        mean_counts = np.mean(list(counts.values()))

        found_sol = False
        for entry in counts:
            if counts.get(entry) > 5 * mean_counts:
                found_sol = True
                break
        if found_sol:
            for entry in counts:
                d = int(entry[0:2], 2)
                c = int(entry[2:4], 2)
                b = int(entry[4:6], 2)
                a = int(entry[6:8], 2)
                if counts.get(entry) > 5 * mean_counts:
                    return (a, b, c, d)
<<<<<<< HEAD
=======

        print("Simulation was unsuccessful.")
        return None
>>>>>>> 923bcb3d

        print("Simulation was unsuccessful.")
        return None

    def get_available_quantum_algorithms(self) -> list[str]:
        """Method to get all available quantum algorithms in a list."""
        return ["Grover"]

<<<<<<< HEAD
    def get_kakuro_constraints(self, sum_s0: int, sum_s1: int, sum_s2: int, sum_s3: int) -> list[Constraint]:
=======
    def get_kakuro_constraints(self, sum_s0: int, sum_s1: int, sum_s2: int, sum_s3: int):
>>>>>>> 923bcb3d
        """Method to get a list of constraints for the inserted sums."""
        list_of_constraints = []
        constraint_1: Constraint = {
            "constraint_type": "addition_equality",
            "operand_one": "a",
            "operand_two": "c",
            "to_be_satisfied_sum": sum_s0,
        }
        list_of_constraints.append(constraint_1)

        constraint_2: Constraint = {
            "constraint_type": "addition_equality",
            "operand_one": "b",
            "operand_two": "d",
            "to_be_satisfied_sum": sum_s1,
        }
        list_of_constraints.append(constraint_2)

        constraint_3: Constraint = {
            "constraint_type": "addition_equality",
            "operand_one": "a",
            "operand_two": "b",
            "to_be_satisfied_sum": sum_s2,
        }
        list_of_constraints.append(constraint_3)

        constraint_4: Constraint = {
            "constraint_type": "addition_equality",
            "operand_one": "c",
            "operand_two": "d",
            "to_be_satisfied_sum": sum_s3,
        }
        list_of_constraints.append(constraint_4)

        constraint_5: Constraint = {
            "constraint_type": "inequality",
            "operand_one": "a",
            "operand_two": "c",
        }
        list_of_constraints.append(constraint_5)

        constraint_6: Constraint = {
            "constraint_type": "inequality",
            "operand_one": "b",
            "operand_two": "d",
        }
        list_of_constraints.append(constraint_6)

        constraint_7: Constraint = {
            "constraint_type": "inequality",
            "operand_one": "a",
            "operand_two": "b",
        }
        list_of_constraints.append(constraint_7)

        constraint_8: Constraint = {
            "constraint_type": "inequality",
            "operand_one": "c",
            "operand_two": "d",
        }
        list_of_constraints.append(constraint_8)
        return list_of_constraints<|MERGE_RESOLUTION|>--- conflicted
+++ resolved
@@ -5,7 +5,7 @@
 import numpy as np
 from mqt import ddsim
 from qiskit import QuantumCircuit, QuantumRegister, execute
-<<<<<<< HEAD
+
 
 if TYPE_CHECKING:
     from qiskit.circuit import Instruction
@@ -20,8 +20,7 @@
     operand_one: str
     operand_two: str
     to_be_satisfied_sum: int
-=======
->>>>>>> 923bcb3d
+
 
 
 class CSP:
@@ -80,7 +79,6 @@
         print(" ", sum_s3, " | ", c, " | ", d, " |")
         print("------------------\n")
 
-<<<<<<< HEAD
     def check_inequality(
         self,
         qc: QuantumCircuit,
@@ -88,9 +86,6 @@
         y: tuple[QuantumRegister, QuantumRegister],
         res_anc: QuantumRegister,
     ) -> None:
-=======
-    def check_inequality(self, qc: QuantumCircuit, x: tuple, y: tuple, res_anc: QuantumRegister):
->>>>>>> 923bcb3d
         x_low, x_high = x
         y_low, y_high = y
 
@@ -108,7 +103,6 @@
         qc.x(y_high)
         qc.cx(x_high, y_high)
 
-<<<<<<< HEAD
     def check_equality(
         self,
         qc: QuantumCircuit,
@@ -116,9 +110,7 @@
         s: str,
         res_anc: QuantumRegister,
     ) -> None:
-=======
-    def check_equality(self, qc: QuantumCircuit, x: tuple, s: str, res_anc: QuantumRegister):
->>>>>>> 923bcb3d
+
         x_low, x_mid, x_high = x
 
         if s[-1] == "0":
@@ -186,30 +178,21 @@
         }
         anc_index = 0
         for constraint in constraints:
-<<<<<<< HEAD
             if constraint.get("constraint_type") == "inequality":
                 first_qreg = dict_variable_to_quantumregister[constraint["operand_one"]]
                 second_qreg = dict_variable_to_quantumregister[constraint["operand_two"]]
-=======
-            if constraint.get("type") == "inequality":
-                first_qreg = dict_variable_to_quantumregister.get(constraint.get("operand_one"))
-                second_qreg = dict_variable_to_quantumregister.get(constraint.get("operand_two"))
->>>>>>> 923bcb3d
+
 
                 self.check_inequality(qc, first_qreg, second_qreg, anc[anc_index])
                 mct_list.append(anc[anc_index])
                 qc.barrier()
                 anc_index += anc_needed_per_constraint[constraint["constraint_type"]]
 
-<<<<<<< HEAD
+
             elif constraint.get("constraint_type") == "addition_equality":
                 first_qreg = dict_variable_to_quantumregister[constraint["operand_one"]]
                 second_qreg = dict_variable_to_quantumregister[constraint["operand_two"]]
-=======
-            elif constraint.get("type") == "addition_equality":
-                first_qreg = dict_variable_to_quantumregister.get(constraint.get("operand_one"))
-                second_qreg = dict_variable_to_quantumregister.get(constraint.get("operand_two"))
->>>>>>> 923bcb3d
+
                 tmp_1 = self.add_two_numbers(
                     qc,
                     first_qreg,
@@ -349,12 +332,9 @@
                 a = int(entry[6:8], 2)
                 if counts.get(entry) > 5 * mean_counts:
                     return (a, b, c, d)
-<<<<<<< HEAD
-=======
 
         print("Simulation was unsuccessful.")
         return None
->>>>>>> 923bcb3d
 
         print("Simulation was unsuccessful.")
         return None
@@ -363,11 +343,9 @@
         """Method to get all available quantum algorithms in a list."""
         return ["Grover"]
 
-<<<<<<< HEAD
+
     def get_kakuro_constraints(self, sum_s0: int, sum_s1: int, sum_s2: int, sum_s3: int) -> list[Constraint]:
-=======
-    def get_kakuro_constraints(self, sum_s0: int, sum_s1: int, sum_s2: int, sum_s3: int):
->>>>>>> 923bcb3d
+
         """Method to get a list of constraints for the inserted sums."""
         list_of_constraints = []
         constraint_1: Constraint = {
